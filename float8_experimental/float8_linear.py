--- conflicted
+++ resolved
@@ -334,28 +334,6 @@
         self, w: torch.Tensor, is_amax_initialized: bool
     ) -> torch.Tensor:
         if self.scaling_type_w is TensorScalingType.DELAYED:
-<<<<<<< HEAD
-            scale_fn_name = self.recipe.scale_fn_name
-            _maybe_initialize_amaxes_scales_for_float8_cast(
-                w,
-                self.fp8_amax_w,
-                self.fp8_amax_history_w,
-                self.fp8_scale_w,
-                scale_fn_name,
-                e4m3_dtype,
-                is_amax_initialized,
-                reduce_amax=False,
-                scaling_granularity=self.scaling_granularity,
-            )
-
-            w_fp8 = Float8Tensor.to_float8(
-                w,
-                self.fp8_scale_w,
-                e4m3_dtype,
-                self.fp8_amax_w,
-                self.forward_config,
-            )
-=======
             if isinstance(self.weight, Float8Tensor):  # cast by FSDP
                 w_fp8 = self.weight
             else:
@@ -369,6 +347,7 @@
                     e4m3_dtype,
                     is_amax_initialized,
                     reduce_amax=False,
+                    scaling_granularity=self.scaling_granularity,
                 )
 
                 w_fp8 = Float8Tensor.to_float8(
@@ -378,7 +357,6 @@
                     self.fp8_amax_w,
                     self.forward_config,
                 )
->>>>>>> 38c02fed
         else:
             assert self.scaling_type_w is TensorScalingType.DYNAMIC
             if isinstance(self.weight, Float8Tensor):  # cast by FSDP
@@ -484,22 +462,7 @@
                 scaling_type_dL_dY=scaling_type_dL_dY,
                 emulate=emulate,
             )
-<<<<<<< HEAD
-        if (
-            scaling_type_w == TensorScalingType.DYNAMIC
-            and config.enable_fsdp_fp8_all_gather
-        ):
-            new_mod.weight = torch.nn.Parameter(
-                WeightWithDynamicFloat8CastTensor(
-                    mod.weight, new_mod.forward_config, new_mod.scaling_granularity
-                )
-            )
-        else:
-            assert not config.enable_fsdp_fp8_all_gather, "unsupported"
-            new_mod.weight = mod.weight
-=======
         new_mod.weight = mod.weight
->>>>>>> 38c02fed
         new_mod.bias = mod.bias
         # need to create buffers again when moving from meta device to
         # real device
