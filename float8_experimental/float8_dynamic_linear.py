# Copyright (c) Meta Platforms, Inc. and affiliates.
# All rights reserved.
#
# This source code is licensed under the BSD 3-Clause license found in the
# LICENSE file in the root directory of this source tree.
"""
A wrapper around a `torch.nn.Linear` module which does fp8 compute.
"""

from typing import Any, Optional, Tuple

import float8_experimental.config as config

import torch
import torch.nn as nn
import torch.utils._pytree as pytree

from float8_experimental.float8_tensor import (
    Float8Tensor,
    ScaledMMConfig,
    tensor_already_casted_to_fp8,
    to_fp8_no_autograd,
)
from float8_experimental.float8_utils import tensor_to_scale
from torch._prims_common import suggest_memory_format


@torch._dynamo.allow_in_graph
class NoopFwToFloat8E5M2Bw(torch.autograd.Function):
    """
    Forward: no-op
    Backward: convert to float8_e5m2, initialize if needed
    """

    @staticmethod
    def forward(
        ctx,
        tensor,
        mm_config: ScaledMMConfig,
    ):
        ctx.mm_config = mm_config
        return tensor

    @staticmethod
    def backward(ctx, gradY):
        if tensor_already_casted_to_fp8(gradY):
            return gradY, None
        gradY_scale = tensor_to_scale(gradY, torch.float8_e5m2)
        fp8_tensor = to_fp8_no_autograd(
            gradY, gradY_scale, torch.float8_e5m2, mm_config=ctx.mm_config
        )
        return fp8_tensor, None


def cast_to_float8_e4m3fn(
    inpt_tensor: torch.Tensor, emulate: bool, reduce_amax: bool = False
) -> Float8Tensor:
    if tensor_already_casted_to_fp8(inpt_tensor):
        return inpt_tensor
    scale = tensor_to_scale(inpt_tensor, torch.float8_e4m3fn, reduce_amax)
    return Float8Tensor.to_float8(
        inpt_tensor, scale, torch.float8_e4m3fn, emulate=emulate
    )


class Float8DynamicLinear(torch.nn.Linear):
    """
    A wrapper around a `torch.nn.Linear` module which does fp8 compute. By on the fly
    conversion to fp8 of the input and weight tensors.
    """

    def __init__(self, **super_kwargs):
        super().__init__(**super_kwargs)

    def forward(self, x):
        x_fp8 = self.cast_to_float8_e4m3fn(x)
        if isinstance(self.weight, Float8Tensor):  # cast by FSDP
            w_fp8 = self.weight
        else:
            w_fp8 = self.cast_to_float8_e4m3fn(self.weight)
        y = torch.nn.functional.linear(x_fp8, w_fp8, self.bias)
        y = self.cast_to_float8_e5m2_bw(y)
        return y

<<<<<<< HEAD
    def cast_to_float8_e4m3fn(
        self, inpt_tensor: torch.Tensor, reduce_amax: bool = False
    ) -> Float8Tensor:
        return cast_to_float8_e4m3fn(inpt_tensor, self.emulate, reduce_amax)
=======
    def cast_to_float8_e4m3fn(self, inpt_tensor: torch.Tensor) -> Float8Tensor:
        if tensor_already_casted_to_fp8(inpt_tensor):
            # check to early return if already casted to float8
            return inpt_tensor
        scale = tensor_to_scale(inpt_tensor, torch.float8_e4m3fn)
        return Float8Tensor.to_float8(
            inpt_tensor, scale, torch.float8_e4m3fn, mm_config=self.forward_config
        )
>>>>>>> 31877bbc

    def cast_to_float8_e5m2_bw(self, gradY: torch.Tensor) -> torch.Tensor:
        return NoopFwToFloat8E5M2Bw.apply(gradY, self.backward_config)

    @classmethod
    def from_float(
        cls,
        mod,
        emulate: bool = False,
    ) -> "Float8DynamicLinear":
        """
        Create an nn.Linear with fp8 compute from a regular nn.Linear

        Args:
            mod (torch.nn.Linear): nn.Linear to convert
            emulate (bool): whether to emulate fp8 matmul logic in float32
        """
        with torch.device("meta"):
            super_kwargs = {
                "in_features": mod.in_features,
                "out_features": mod.out_features,
                "bias": False,
            }
            new_mod = cls(**super_kwargs)
        if config.enable_fsdp_fp8_all_gather:
            new_mod.weight = nn.Parameter(
                WeightWithDynamicFloat8CastTensor(mod.weight, emulate)
            )
        else:
            new_mod.weight = mod.weight
        new_mod.bias = mod.bias
<<<<<<< HEAD
        new_mod.emulate = emulate
        return new_mod


# FSDP pads its local tensor on dim-0. The subclass should be preserved such
# that the padded local tensor (and any transformations like copying to GPU)
# is of the subclass as well.
_ops_to_preserve_subclass = {
    torch.ops.aten.empty_like.default,
    torch.ops.aten.new_zeros.default,
    torch.ops.aten.slice.Tensor,
    torch.ops.aten.copy_.default,
    torch.ops.aten.view.default,
    torch.ops.aten.as_strided.default,
    torch.ops.aten._to_copy.default,
    torch.ops.aten._pin_memory.default,
}


class WeightWithDynamicFloat8CastTensor(torch.Tensor):
    @staticmethod
    def __new__(cls, tensor: torch.Tensor, emulate: bool):
        return torch.Tensor._make_wrapper_subclass(
            cls,
            tensor.size(),
            strides=tensor.stride(),
            storage_offset=tensor.storage_offset(),
            memory_format=suggest_memory_format(tensor),
            dtype=tensor.dtype,
            layout=tensor.layout,
            device=tensor.device,
            pin_memory=tensor.is_pinned(),
            requires_grad=tensor.requires_grad,
        )

    def __init__(self, tensor: torch.Tensor, emulate: bool):
        self._tensor = tensor
        self._emulate = emulate

    @classmethod
    def __torch_dispatch__(cls, func, types, args, kwargs=None):
        if func == torch.ops.aten.detach.default:
            return args[0]
        emulate = False

        def unwrap(t):
            nonlocal emulate
            emulate |= t._emulate
            return t._tensor

        args, kwargs = pytree.tree_map_only(
            WeightWithDynamicFloat8CastTensor, unwrap, (args, kwargs or {})
        )
        out = func(*args, **kwargs)
        if func not in _ops_to_preserve_subclass:
            return out
        return pytree.tree_map_only(
            torch.Tensor, lambda x: WeightWithDynamicFloat8CastTensor(x, emulate), out
        )

    def __tensor_flatten__(self):
        return ["_tensor"], self._emulate

    @staticmethod
    def __tensor_unflatten__(inner_tensors, flatten_spec, outer_size, outer_stride):
        emulate = flatten_spec
        return WeightWithDynamicFloat8CastTensor(inner_tensors["_tensor"], emulate)

    def __repr__(self):
        return f"WeightWithDynamicFloat8CastTensor(tensor={self._tensor}, emulate={self._emulate})"

    def fsdp_pre_all_gather(self, mesh):
        float8_tensor = cast_to_float8_e4m3fn(
            self._tensor, self._emulate, reduce_amax=True
        )
        return (float8_tensor._data,), (float8_tensor._scale,)

    def fsdp_post_all_gather(
        self,
        all_gather_outputs: Tuple[torch.Tensor, ...],
        metadata: Any,
        param_dtype: torch.dtype,
        *,
        out: Optional[torch.Tensor] = None,
    ):
        (data,) = all_gather_outputs
        (scale,) = metadata
        if out is not None:
            assert isinstance(out, Float8Tensor), f"{type(out)}"
            assert (
                data.untyped_storage().data_ptr()
                == out._data.untyped_storage().data_ptr()
            ), f"Expects out's data to be the all-gather output"
            out._scale = scale
            return
        return Float8Tensor(data, scale, param_dtype, self._emulate), (data,)
=======
        new_mod.forward_config = ScaledMMConfig(emulate, True if not emulate else False)
        new_mod.backward_config = ScaledMMConfig(emulate, False)
        return new_mod
>>>>>>> 31877bbc
<|MERGE_RESOLUTION|>--- conflicted
+++ resolved
@@ -17,6 +17,7 @@
 
 from float8_experimental.float8_tensor import (
     Float8Tensor,
+    merge_mm_configs,
     ScaledMMConfig,
     tensor_already_casted_to_fp8,
     to_fp8_no_autograd,
@@ -53,13 +54,13 @@
 
 
 def cast_to_float8_e4m3fn(
-    inpt_tensor: torch.Tensor, emulate: bool, reduce_amax: bool = False
+    inpt_tensor: torch.Tensor, mm_config: ScaledMMConfig, reduce_amax: bool = False
 ) -> Float8Tensor:
     if tensor_already_casted_to_fp8(inpt_tensor):
         return inpt_tensor
     scale = tensor_to_scale(inpt_tensor, torch.float8_e4m3fn, reduce_amax)
     return Float8Tensor.to_float8(
-        inpt_tensor, scale, torch.float8_e4m3fn, emulate=emulate
+        inpt_tensor, scale, torch.float8_e4m3fn, mm_config=mm_config
     )
 
 
@@ -82,21 +83,10 @@
         y = self.cast_to_float8_e5m2_bw(y)
         return y
 
-<<<<<<< HEAD
     def cast_to_float8_e4m3fn(
         self, inpt_tensor: torch.Tensor, reduce_amax: bool = False
     ) -> Float8Tensor:
-        return cast_to_float8_e4m3fn(inpt_tensor, self.emulate, reduce_amax)
-=======
-    def cast_to_float8_e4m3fn(self, inpt_tensor: torch.Tensor) -> Float8Tensor:
-        if tensor_already_casted_to_fp8(inpt_tensor):
-            # check to early return if already casted to float8
-            return inpt_tensor
-        scale = tensor_to_scale(inpt_tensor, torch.float8_e4m3fn)
-        return Float8Tensor.to_float8(
-            inpt_tensor, scale, torch.float8_e4m3fn, mm_config=self.forward_config
-        )
->>>>>>> 31877bbc
+        return cast_to_float8_e4m3fn(inpt_tensor, self.forward_config, reduce_amax)
 
     def cast_to_float8_e5m2_bw(self, gradY: torch.Tensor) -> torch.Tensor:
         return NoopFwToFloat8E5M2Bw.apply(gradY, self.backward_config)
@@ -121,15 +111,15 @@
                 "bias": False,
             }
             new_mod = cls(**super_kwargs)
+        new_mod.forward_config = ScaledMMConfig(emulate, True if not emulate else False)
+        new_mod.backward_config = ScaledMMConfig(emulate, False)
         if config.enable_fsdp_fp8_all_gather:
             new_mod.weight = nn.Parameter(
-                WeightWithDynamicFloat8CastTensor(mod.weight, emulate)
+                WeightWithDynamicFloat8CastTensor(mod.weight, new_mod.forward_config)
             )
         else:
             new_mod.weight = mod.weight
         new_mod.bias = mod.bias
-<<<<<<< HEAD
-        new_mod.emulate = emulate
         return new_mod
 
 
@@ -150,7 +140,7 @@
 
 class WeightWithDynamicFloat8CastTensor(torch.Tensor):
     @staticmethod
-    def __new__(cls, tensor: torch.Tensor, emulate: bool):
+    def __new__(cls, tensor: torch.Tensor, mm_config: ScaledMMConfig):
         return torch.Tensor._make_wrapper_subclass(
             cls,
             tensor.size(),
@@ -164,19 +154,22 @@
             requires_grad=tensor.requires_grad,
         )
 
-    def __init__(self, tensor: torch.Tensor, emulate: bool):
+    def __init__(self, tensor: torch.Tensor, mm_config: ScaledMMConfig):
         self._tensor = tensor
-        self._emulate = emulate
+        self._mm_config = mm_config
 
     @classmethod
     def __torch_dispatch__(cls, func, types, args, kwargs=None):
         if func == torch.ops.aten.detach.default:
             return args[0]
-        emulate = False
+        mm_config = None
 
         def unwrap(t):
-            nonlocal emulate
-            emulate |= t._emulate
+            nonlocal mm_config
+            if mm_config is None:
+                mm_config = t._mm_config
+            else:
+                mm_config = merge_mm_configs(mm_config, t._mm_config)
             return t._tensor
 
         args, kwargs = pytree.tree_map_only(
@@ -186,23 +179,23 @@
         if func not in _ops_to_preserve_subclass:
             return out
         return pytree.tree_map_only(
-            torch.Tensor, lambda x: WeightWithDynamicFloat8CastTensor(x, emulate), out
+            torch.Tensor, lambda x: WeightWithDynamicFloat8CastTensor(x, mm_config), out
         )
 
     def __tensor_flatten__(self):
-        return ["_tensor"], self._emulate
+        return ["_tensor"], self._mm_config
 
     @staticmethod
     def __tensor_unflatten__(inner_tensors, flatten_spec, outer_size, outer_stride):
-        emulate = flatten_spec
-        return WeightWithDynamicFloat8CastTensor(inner_tensors["_tensor"], emulate)
+        mm_config = flatten_spec
+        return WeightWithDynamicFloat8CastTensor(inner_tensors["_tensor"], mm_config)
 
     def __repr__(self):
-        return f"WeightWithDynamicFloat8CastTensor(tensor={self._tensor}, emulate={self._emulate})"
+        return f"WeightWithDynamicFloat8CastTensor(tensor={self._tensor}, mm_config={self._mm_config})"
 
     def fsdp_pre_all_gather(self, mesh):
         float8_tensor = cast_to_float8_e4m3fn(
-            self._tensor, self._emulate, reduce_amax=True
+            self._tensor, self._mm_config, reduce_amax=True
         )
         return (float8_tensor._data,), (float8_tensor._scale,)
 
@@ -224,9 +217,4 @@
             ), f"Expects out's data to be the all-gather output"
             out._scale = scale
             return
-        return Float8Tensor(data, scale, param_dtype, self._emulate), (data,)
-=======
-        new_mod.forward_config = ScaledMMConfig(emulate, True if not emulate else False)
-        new_mod.backward_config = ScaledMMConfig(emulate, False)
-        return new_mod
->>>>>>> 31877bbc
+        return Float8Tensor(data, scale, param_dtype, self._mm_config), (data,)