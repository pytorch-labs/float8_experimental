# Copyright (c) Meta Platforms, Inc. and affiliates.
# All rights reserved.
#
# This source code is licensed under the BSD 3-Clause license found in the
# LICENSE file in the root directory of this source tree.
"""
A wrapper around a `torch.nn.Linear` module which does fp8 compute.
"""

from typing import Any, Optional, Tuple

import float8_experimental.config as config

import torch
import torch.nn as nn
import torch.utils._pytree as pytree

from float8_experimental.float8_tensor import (
    Float8Tensor,
    merge_mm_configs,
    ScaledMMConfig,
    ScalingStrategy,
    tensor_already_casted_to_fp8,
    to_fp8_no_autograd,
)
from float8_experimental.float8_utils import e4m3_dtype, e5m2_dtype, tensor_to_scale
from torch._prims_common import suggest_memory_format


@torch._dynamo.allow_in_graph
class NoopFwToFloat8E5M2Bw(torch.autograd.Function):
    """
    Forward: no-op
    Backward: convert to float8_e5m2, initialize if needed
    """

    @staticmethod
    def forward(
        ctx,
        tensor: torch.Tensor,
        mm_config: ScaledMMConfig,
        scaling_strategy: ScalingStrategy,
    ):
        ctx.mm_config = mm_config
        ctx.scaling_strategy = scaling_strategy
        return tensor

    @staticmethod
    def backward(ctx, gradY: torch.Tensor):
        if tensor_already_casted_to_fp8(gradY):
            return gradY, None, None
        gradY_scale = tensor_to_scale(gradY, e5m2_dtype)
        fp8_tensor = to_fp8_no_autograd(
            gradY,
            gradY_scale,
            e5m2_dtype,
            mm_config=ctx.mm_config,
            scaling_strategy=ctx.scaling_strategy,
        )
        return fp8_tensor, None, None


class Float8DynamicLinear(torch.nn.Linear):
    """
    A wrapper around a `torch.nn.Linear` module which does fp8 compute. By on the fly
    conversion to fp8 of the input and weight tensors.
    """

    def __init__(self, **super_kwargs):
        super().__init__(**super_kwargs)

    def forward(self, input: torch.Tensor) -> torch.Tensor:
<<<<<<< HEAD
        x_fp8 = cast_to_float8_e4m3fn(input, self.forward_config, self.scaling_strategy)
        if isinstance(self.weight, Float8Tensor):  # cast by FSDP
            w_fp8 = self.weight
        else:
            w_fp8 = cast_to_float8_e4m3fn(
                self.weight, self.forward_config, self.scaling_strategy
            )
        y = torch.nn.functional.linear(x_fp8, w_fp8, self.bias)
        y = cast_to_float8_e5m2_bw(y, self.backward_config, self.scaling_strategy)
=======
        x_fp8 = cast_to_float8_e4m3_dynamic(input, self.forward_config)
        if isinstance(self.weight, Float8Tensor):  # cast by FSDP
            w_fp8 = self.weight
        else:
            w_fp8 = cast_to_float8_e4m3_dynamic(self.weight, self.forward_config)
        y = torch.nn.functional.linear(x_fp8, w_fp8, self.bias)
        y = cast_to_float8_e5m2_dynamic_bw(y, self.backward_config)
>>>>>>> 1c729965
        return y

    @classmethod
    def from_float(cls, mod, emulate: bool = False) -> "Float8DynamicLinear":
        """
        Create an nn.Linear with fp8 compute from a regular nn.Linear

        Args:
            mod (torch.nn.Linear): nn.Linear to convert
            emulate (bool): whether to emulate fp8 matmul logic in float32
        """
        with torch.device("meta"):
            super_kwargs = {
                "in_features": mod.in_features,
                "out_features": mod.out_features,
                "bias": False,
            }
            new_mod = cls(**super_kwargs)

        new_mod.forward_config = ScaledMMConfig(
            emulate=emulate,
            use_fast_accum=not bool(emulate),
            fp8_output=False,
            pad_inner_dim=config.pad_inner_dim,
        )
        new_mod.backward_config = ScaledMMConfig(
            emulate=emulate,
            use_fast_accum=False,
            fp8_output=False,
            pad_inner_dim=config.pad_inner_dim,
        )
        # TODO: For now hardcode TensorWise scaling
        new_mod.scaling_strategy = ScalingStrategy.TensorWise

        if config.enable_fsdp_fp8_all_gather:
            new_mod.weight = nn.Parameter(
                WeightWithDynamicFloat8CastTensor(
                    mod.weight, new_mod.forward_config, new_mod.scaling_strategy
                )
            )
        else:
            new_mod.weight = mod.weight
        new_mod.bias = mod.bias
        return new_mod


<<<<<<< HEAD
def cast_to_float8_e4m3fn(
    inpt_tensor: torch.Tensor,
    mm_config: ScaledMMConfig,
    scaling_strategy: ScalingStrategy,
    reduce_amax: bool = False,
=======
def cast_to_float8_e4m3_dynamic(
    inpt_tensor: torch.Tensor, mm_config: ScaledMMConfig, reduce_amax: bool = False
>>>>>>> 1c729965
) -> Float8Tensor:
    if tensor_already_casted_to_fp8(inpt_tensor):
        return inpt_tensor
    scale = tensor_to_scale(inpt_tensor, e4m3_dtype, reduce_amax)
    return Float8Tensor.to_float8(
        inpt_tensor,
        scale,
        e4m3_dtype,
        mm_config=mm_config,
        scaling_strategy=scaling_strategy,
    )


<<<<<<< HEAD
def cast_to_float8_e5m2_bw(
    gradY: torch.Tensor, mm_config: ScaledMMConfig, scaling_strategy: ScalingStrategy
=======
def cast_to_float8_e5m2_dynamic_bw(
    gradY: torch.Tensor, mm_config: ScaledMMConfig
>>>>>>> 1c729965
) -> torch.Tensor:
    return NoopFwToFloat8E5M2Bw.apply(gradY, mm_config, scaling_strategy)


# FSDP pads its local tensor on dim-0. The subclass should be preserved such
# that the padded local tensor (and any transformations like copying to GPU)
# is of the subclass as well.
_ops_to_preserve_subclass = {
    torch.ops.aten.empty_like.default,
    torch.ops.aten.new_zeros.default,
    torch.ops.aten.slice.Tensor,
    torch.ops.aten.copy_.default,
    torch.ops.aten.view.default,
    torch.ops.aten.as_strided.default,
    torch.ops.aten._to_copy.default,
    torch.ops.aten._pin_memory.default,
}


class WeightWithDynamicFloat8CastTensor(torch.Tensor):
    @staticmethod
    def __new__(
        cls,
        tensor: torch.Tensor,
        mm_config: ScaledMMConfig,
        scaling_strategy: ScalingStrategy,
    ):
        return torch.Tensor._make_wrapper_subclass(
            cls,
            tensor.size(),
            strides=tensor.stride(),
            storage_offset=tensor.storage_offset(),
            memory_format=suggest_memory_format(tensor),
            dtype=tensor.dtype,
            layout=tensor.layout,
            device=tensor.device,
            pin_memory=tensor.is_pinned(),
            requires_grad=tensor.requires_grad,
        )

    def __init__(
        self,
        tensor: torch.Tensor,
        mm_config: ScaledMMConfig,
        scaling_strategy: ScalingStrategy,
    ):
        self._tensor = tensor
        self._mm_config = mm_config
        self._scaling_strategy = scaling_strategy

    @classmethod
    def __torch_dispatch__(cls, func, types, args, kwargs=None):
        if func == torch.ops.aten.detach.default:
            return WeightWithDynamicFloat8CastTensor(
                args[0]._tensor, args[0]._mm_config, args[0]._scaling_strategy
            )
        mm_config: Optional[ScaledMMConfig] = None
        scaling_strategy: Optional[ScalingStrategy] = None

        def unwrap(t):
            nonlocal mm_config
            nonlocal scaling_strategy
            if mm_config is None:
                mm_config = t._mm_config
            else:
                mm_config = merge_mm_configs(mm_config, t._mm_config)

            if scaling_strategy is None:
                scaling_strategy = t._scaling_strategy
            else:
                # TODO For now we assume that the scaling strategy is same across all tensors
                assert scaling_strategy == t._scaling_strategy
            return t._tensor

        args, kwargs = pytree.tree_map_only(
            WeightWithDynamicFloat8CastTensor, unwrap, (args, kwargs or {})
        )
        out = func(*args, **kwargs)
        if func not in _ops_to_preserve_subclass:
            return out
        return pytree.tree_map_only(
            torch.Tensor,
            lambda x: WeightWithDynamicFloat8CastTensor(x, mm_config, scaling_strategy),
            out,
        )

    def __tensor_flatten__(self):
        return ["_tensor"], {
            "_mm_config": self._mm_config,
            "_scaling_strategy": self._scaling_strategy,
        }

    @staticmethod
    def __tensor_unflatten__(inner_tensors, flatten_spec, outer_size, outer_stride):
        mm_config = flatten_spec["_mm_config"]
        scaling_strategy = flatten_spec["_scaling_strategy"]
        return WeightWithDynamicFloat8CastTensor(
            inner_tensors["_tensor"], mm_config, scaling_strategy
        )

    def __repr__(self):
        return f"WeightWithDynamicFloat8CastTensor(tensor={self._tensor}, mm_config={self._mm_config}, scaling_strategy={self._scaling_strategy})"

    def fsdp_pre_all_gather(self, mesh):
<<<<<<< HEAD
        float8_tensor = cast_to_float8_e4m3fn(
            self._tensor, self._mm_config, self._scaling_strategy, reduce_amax=True
=======
        float8_tensor = cast_to_float8_e4m3_dynamic(
            self._tensor, self._mm_config, reduce_amax=True
>>>>>>> 1c729965
        )
        return (float8_tensor._data,), (float8_tensor._scale,)

    def fsdp_post_all_gather(
        self,
        all_gather_outputs: Tuple[torch.Tensor, ...],
        metadata: Any,
        param_dtype: torch.dtype,
        *,
        out: Optional[torch.Tensor] = None,
    ):
        (data,) = all_gather_outputs
        (scale,) = metadata
        if out is not None:
            assert isinstance(out, Float8Tensor), f"{type(out)}"
            out._scale = scale
            return
        return Float8Tensor(
            data, scale, param_dtype, self._mm_config, self._scaling_strategy
        ), (data,)<|MERGE_RESOLUTION|>--- conflicted
+++ resolved
@@ -19,7 +19,7 @@
     Float8Tensor,
     merge_mm_configs,
     ScaledMMConfig,
-    ScalingStrategy,
+    ScalingGranularity,
     tensor_already_casted_to_fp8,
     to_fp8_no_autograd,
 )
@@ -39,23 +39,22 @@
         ctx,
         tensor: torch.Tensor,
         mm_config: ScaledMMConfig,
-        scaling_strategy: ScalingStrategy,
+        scaling_granularity: ScalingGranularity,
     ):
         ctx.mm_config = mm_config
-        ctx.scaling_strategy = scaling_strategy
+        ctx.scaling_granularity = scaling_granularity
         return tensor
 
     @staticmethod
     def backward(ctx, gradY: torch.Tensor):
         if tensor_already_casted_to_fp8(gradY):
             return gradY, None, None
-        gradY_scale = tensor_to_scale(gradY, e5m2_dtype)
+        gradY_scale = tensor_to_scale(gradY, e5m2_dtype, ctx.scaling_granularity)
         fp8_tensor = to_fp8_no_autograd(
             gradY,
             gradY_scale,
             e5m2_dtype,
             mm_config=ctx.mm_config,
-            scaling_strategy=ctx.scaling_strategy,
         )
         return fp8_tensor, None, None
 
@@ -70,25 +69,19 @@
         super().__init__(**super_kwargs)
 
     def forward(self, input: torch.Tensor) -> torch.Tensor:
-<<<<<<< HEAD
-        x_fp8 = cast_to_float8_e4m3fn(input, self.forward_config, self.scaling_strategy)
+        x_fp8 = cast_to_float8_e4m3_dynamic(
+            input, self.forward_config, self.scaling_granularity
+        )
         if isinstance(self.weight, Float8Tensor):  # cast by FSDP
             w_fp8 = self.weight
         else:
-            w_fp8 = cast_to_float8_e4m3fn(
-                self.weight, self.forward_config, self.scaling_strategy
+            w_fp8 = cast_to_float8_e4m3_dynamic(
+                self.weight, self.forward_config, self.scaling_granularity
             )
         y = torch.nn.functional.linear(x_fp8, w_fp8, self.bias)
-        y = cast_to_float8_e5m2_bw(y, self.backward_config, self.scaling_strategy)
-=======
-        x_fp8 = cast_to_float8_e4m3_dynamic(input, self.forward_config)
-        if isinstance(self.weight, Float8Tensor):  # cast by FSDP
-            w_fp8 = self.weight
-        else:
-            w_fp8 = cast_to_float8_e4m3_dynamic(self.weight, self.forward_config)
-        y = torch.nn.functional.linear(x_fp8, w_fp8, self.bias)
-        y = cast_to_float8_e5m2_dynamic_bw(y, self.backward_config)
->>>>>>> 1c729965
+        y = cast_to_float8_e5m2_dynamic_bw(
+            y, self.backward_config, self.scaling_granularity
+        )
         return y
 
     @classmethod
@@ -121,12 +114,12 @@
             pad_inner_dim=config.pad_inner_dim,
         )
         # TODO: For now hardcode TensorWise scaling
-        new_mod.scaling_strategy = ScalingStrategy.TensorWise
+        new_mod.scaling_granularity = ScalingGranularity.TensorWise
 
         if config.enable_fsdp_fp8_all_gather:
             new_mod.weight = nn.Parameter(
                 WeightWithDynamicFloat8CastTensor(
-                    mod.weight, new_mod.forward_config, new_mod.scaling_strategy
+                    mod.weight, new_mod.forward_config, new_mod.scaling_granularity
                 )
             )
         else:
@@ -135,38 +128,32 @@
         return new_mod
 
 
-<<<<<<< HEAD
-def cast_to_float8_e4m3fn(
+def cast_to_float8_e4m3_dynamic(
     inpt_tensor: torch.Tensor,
     mm_config: ScaledMMConfig,
-    scaling_strategy: ScalingStrategy,
+    scaling_granularity: ScalingGranularity,
     reduce_amax: bool = False,
-=======
-def cast_to_float8_e4m3_dynamic(
-    inpt_tensor: torch.Tensor, mm_config: ScaledMMConfig, reduce_amax: bool = False
->>>>>>> 1c729965
 ) -> Float8Tensor:
     if tensor_already_casted_to_fp8(inpt_tensor):
         return inpt_tensor
-    scale = tensor_to_scale(inpt_tensor, e4m3_dtype, reduce_amax)
+    scale = tensor_to_scale(
+        inpt_tensor, e4m3_dtype, scaling_granularity, reduce_amax=reduce_amax
+    )
     return Float8Tensor.to_float8(
         inpt_tensor,
         scale,
         e4m3_dtype,
         mm_config=mm_config,
-        scaling_strategy=scaling_strategy,
+        scaling_granularity=scaling_granularity,
     )
 
 
-<<<<<<< HEAD
-def cast_to_float8_e5m2_bw(
-    gradY: torch.Tensor, mm_config: ScaledMMConfig, scaling_strategy: ScalingStrategy
-=======
 def cast_to_float8_e5m2_dynamic_bw(
-    gradY: torch.Tensor, mm_config: ScaledMMConfig
->>>>>>> 1c729965
+    gradY: torch.Tensor,
+    mm_config: ScaledMMConfig,
+    scaling_granularity: ScalingGranularity,
 ) -> torch.Tensor:
-    return NoopFwToFloat8E5M2Bw.apply(gradY, mm_config, scaling_strategy)
+    return NoopFwToFloat8E5M2Bw.apply(gradY, mm_config, scaling_granularity)
 
 
 # FSDP pads its local tensor on dim-0. The subclass should be preserved such
@@ -190,7 +177,7 @@
         cls,
         tensor: torch.Tensor,
         mm_config: ScaledMMConfig,
-        scaling_strategy: ScalingStrategy,
+        scaling_granularity: ScalingGranularity,
     ):
         return torch.Tensor._make_wrapper_subclass(
             cls,
@@ -209,34 +196,34 @@
         self,
         tensor: torch.Tensor,
         mm_config: ScaledMMConfig,
-        scaling_strategy: ScalingStrategy,
+        scaling_granularity: ScalingGranularity,
     ):
         self._tensor = tensor
         self._mm_config = mm_config
-        self._scaling_strategy = scaling_strategy
+        self._scaling_granularity = scaling_granularity
 
     @classmethod
     def __torch_dispatch__(cls, func, types, args, kwargs=None):
         if func == torch.ops.aten.detach.default:
             return WeightWithDynamicFloat8CastTensor(
-                args[0]._tensor, args[0]._mm_config, args[0]._scaling_strategy
+                args[0]._tensor, args[0]._mm_config, args[0]._scaling_granularity
             )
         mm_config: Optional[ScaledMMConfig] = None
-        scaling_strategy: Optional[ScalingStrategy] = None
+        scaling_granularity: Optional[ScalingGranularity] = None
 
         def unwrap(t):
             nonlocal mm_config
-            nonlocal scaling_strategy
+            nonlocal scaling_granularity
             if mm_config is None:
                 mm_config = t._mm_config
             else:
                 mm_config = merge_mm_configs(mm_config, t._mm_config)
 
-            if scaling_strategy is None:
-                scaling_strategy = t._scaling_strategy
+            if scaling_granularity is None:
+                scaling_granularity = t._scaling_granularity
             else:
-                # TODO For now we assume that the scaling strategy is same across all tensors
-                assert scaling_strategy == t._scaling_strategy
+                # TODO For now we assume that the scaling granularity is same across all tensors
+                assert scaling_granularity == t._scaling_granularity
             return t._tensor
 
         args, kwargs = pytree.tree_map_only(
@@ -247,35 +234,32 @@
             return out
         return pytree.tree_map_only(
             torch.Tensor,
-            lambda x: WeightWithDynamicFloat8CastTensor(x, mm_config, scaling_strategy),
+            lambda x: WeightWithDynamicFloat8CastTensor(
+                x, mm_config, scaling_granularity
+            ),
             out,
         )
 
     def __tensor_flatten__(self):
         return ["_tensor"], {
             "_mm_config": self._mm_config,
-            "_scaling_strategy": self._scaling_strategy,
+            "_scaling_granularity": self._scaling_granularity,
         }
 
     @staticmethod
     def __tensor_unflatten__(inner_tensors, flatten_spec, outer_size, outer_stride):
         mm_config = flatten_spec["_mm_config"]
-        scaling_strategy = flatten_spec["_scaling_strategy"]
+        scaling_granularity = flatten_spec["_scaling_granularity"]
         return WeightWithDynamicFloat8CastTensor(
-            inner_tensors["_tensor"], mm_config, scaling_strategy
+            inner_tensors["_tensor"], mm_config, scaling_granularity
         )
 
     def __repr__(self):
-        return f"WeightWithDynamicFloat8CastTensor(tensor={self._tensor}, mm_config={self._mm_config}, scaling_strategy={self._scaling_strategy})"
+        return f"WeightWithDynamicFloat8CastTensor(tensor={self._tensor}, mm_config={self._mm_config}, scaling_granularity={self._scaling_granularity})"
 
     def fsdp_pre_all_gather(self, mesh):
-<<<<<<< HEAD
-        float8_tensor = cast_to_float8_e4m3fn(
-            self._tensor, self._mm_config, self._scaling_strategy, reduce_amax=True
-=======
         float8_tensor = cast_to_float8_e4m3_dynamic(
-            self._tensor, self._mm_config, reduce_amax=True
->>>>>>> 1c729965
+            self._tensor, self._mm_config, self._scaling_granularity, reduce_amax=True
         )
         return (float8_tensor._data,), (float8_tensor._scale,)
 
@@ -293,6 +277,4 @@
             assert isinstance(out, Float8Tensor), f"{type(out)}"
             out._scale = scale
             return
-        return Float8Tensor(
-            data, scale, param_dtype, self._mm_config, self._scaling_strategy
-        ), (data,)+        return Float8Tensor(data, scale, param_dtype, self._mm_config), (data,)