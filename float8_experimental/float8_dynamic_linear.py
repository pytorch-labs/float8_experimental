--- conflicted
+++ resolved
@@ -140,6 +140,9 @@
                 cast_grad_to_float8_e5m2_backward_forward_hook
             )
         new_mod.use_fp8_all_gather = use_fp8_all_gather
+        if use_fp8_all_gather:
+            new_mod._weight_data: Optional[torch.Tensor] = None
+            new_mod._weight_scale: Optional[torch.Tensor] = None
         return new_mod
 
     def fsdp_extensions(self) -> Dict[str, Any]:
@@ -148,46 +151,16 @@
 
         from torch.distributed._composable.fsdp import FSDPTensorExtensions
 
-<<<<<<< HEAD
-    def __init__(self, tensor: torch.Tensor, cast_fn: Callable, emulate: bool):
-        super().__init__()
-        self.cast_fn = cast_fn
-        self.emulate = emulate
-        # Allow fp8 data and scale to be precomputed
-        self._data: Optional[torch.Tensor] = None
-        self._scale: Optional[torch.Tensor] = None
-
-    @classmethod
-    def __torch_function__(cls, func, types, args=(), kwargs=None):
-        # Define a standard `__torch_function__` that propagates state
-        kwargs = kwargs or {}
-
-        def wrap(cast_fn: Callable, emulate: bool, o: Any):
-            if isinstance(o, torch.Tensor) and not isinstance(o, cls):
-                return cls(o, cast_fn, emulate)
-            return o
-
-        with torch._C.DisableTorchFunctionSubclass():
-            if isinstance(args[0], cls):
-                out = func(*args, **kwargs)
-                return tree_map(
-                    functools.partial(wrap, args[0].cast_fn, args[0].emulate), out
-                )
-            return func(*args, **kwargs)
-
-    def fsdp_pre_all_gather(self) -> Tuple[Tuple[torch.Tensor, ...], Any]:
-        if self._data is not None and self._scale is not None:
-            return (self._data,), (self._scale,)
-        float8_tensor = self.cast_fn(self, reduce_amax=True)
-=======
         weight_extensions = FSDPTensorExtensions(
             self._fsdp_pre_all_gather, self._fsdp_post_all_gather
         )
         return {"weight": weight_extensions}
 
     def _fsdp_pre_all_gather(self, sharded_param: torch.Tensor):
+        if self._weight_data is not None and self._weight_scale is not None:
+            # Pre-computed externally
+            return (self._weight_data,), (self._weight_scale,)
         float8_tensor = self.cast_to_float8_e4m3fn(sharded_param, reduce_amax=True)
->>>>>>> 344211bb
         return (float8_tensor._data,), (float8_tensor._scale,)
 
     def _fsdp_post_all_gather(
