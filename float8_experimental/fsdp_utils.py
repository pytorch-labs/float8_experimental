--- conflicted
+++ resolved
@@ -312,13 +312,8 @@
                 "_scale_buffer",
             ],
             {
-<<<<<<< HEAD
                 "mm_config": self._linear_mm_config,
-                "is_amax_initialized": is_amax_initialized,
-=======
-                "mm_config": self._mm_config,
                 "is_amax_initialized": self.is_amax_initialized,
->>>>>>> 6983fe8c
             },
         )
 
