# Copyright (c) Meta Platforms, Inc. and affiliates.
# All rights reserved.
#
# This source code is licensed under the BSD 3-Clause license found in the
# LICENSE file in the root directory of this source tree.

import math
from typing import Any, List, Optional, Tuple

import float8_experimental.config as config

import torch
import torch.nn as nn
import torch.utils._pytree as pytree
from float8_experimental.float8_dynamic_utils import cast_to_float8_e4m3_dynamic
from float8_experimental.float8_tensor import (
    Float8Tensor,
    merge_mm_configs,
    ScaledMMConfig,
)
<<<<<<< HEAD
from float8_experimental.float8_utils import e4m3_dtype
=======

from float8_experimental.float8_utils import EPS
>>>>>>> 7aac531f
from torch._prims_common import suggest_memory_format


@torch.no_grad()
def precompute_float8_dynamic_scale_for_fsdp(module: nn.Module) -> None:
    """
    Calculate scale dynamically for all float8 parameters.
    This should be run after the optimizer step. It performs a single all-reduce to compute the
    scales for all float8 weights.
    Example usage:
        model(input).sum().backward()
        optim.step()
        precompute_float8_dynamic_scale_for_fsdp(model)
    """
    from float8_experimental.float8_linear import Float8Linear, TensorScalingType
    from torch.distributed._tensor import DTensor

    if any(
        isinstance(m, Float8Linear) and m.scaling_type_w is TensorScalingType.DELAYED
        for m in module.modules()
    ):
        raise NotImplementedError("Only supports delayed scaling")
    float8_linears: List[Float8Linear] = [
        m
        for m in module.modules()
        if isinstance(m, Float8Linear)
        and isinstance(m.weight, DTensor)
        and isinstance(m.weight._local_tensor, WeightWithDynamicFloat8CastTensor)
    ]
    weights: List[DTensor] = [float8_linear.weight for float8_linear in float8_linears]

    if not weights:
        return

    # inf-norm is equivalent to max(abs(w))
    max_weights = torch._foreach_norm(weights, ord=math.inf)  # Partial
    amax_tensor = torch.vstack(max_weights)  # Partial
    # clamp is dispatched through DTensor
    # it will issue a single all-reduce
    amax_tensor = torch.clamp(amax_tensor, EPS)  # Replicate
    scale_tensor = torch.finfo(torch.float8_e4m3fn).max / amax_tensor  # Replicate
    if amax_tensor.dtype is torch.float16:
        scale_tensor = torch.clamp(scale_tensor, max=torch.finfo(torch.float16).max)
    scales = torch.split(scale_tensor, 1)  # Replicate
    for scale, float8_linear in zip(scales, float8_linears):
        float8_linear.weight._local_tensor._precomputed_scale = scale._local_tensor


# FSDP pads its local tensor on dim-0. The subclass should be preserved such
# that the padded local tensor (and any transformations like copying to GPU)
# is of the subclass as well.
_ops_to_preserve_subclass = {
    torch.ops.aten.empty_like.default,
    torch.ops.aten.new_zeros.default,
    torch.ops.aten.slice.Tensor,
    torch.ops.aten.copy_.default,
    torch.ops.aten.view.default,
    torch.ops.aten.as_strided.default,
    torch.ops.aten._to_copy.default,
    torch.ops.aten._pin_memory.default,
}


class WeightWithDynamicFloat8CastTensor(torch.Tensor):
    @staticmethod
    def __new__(
        cls,
        tensor: torch.Tensor,
        mm_config: ScaledMMConfig,
        precomputed_scale: Optional[torch.Tensor] = None,
    ):
        return torch.Tensor._make_wrapper_subclass(
            cls,
            tensor.size(),
            strides=tensor.stride(),
            storage_offset=tensor.storage_offset(),
            memory_format=suggest_memory_format(tensor),
            dtype=tensor.dtype,
            layout=tensor.layout,
            device=tensor.device,
            pin_memory=tensor.is_pinned(),
            requires_grad=tensor.requires_grad,
        )

    def __init__(
        self,
        tensor: torch.Tensor,
        mm_config: ScaledMMConfig,
        precomputed_scale: Optional[torch.Tensor] = None,
    ):
        self._tensor = tensor
        self._mm_config = mm_config
        # for dynamic scaling
        # `precompute_float8_dynamic_scale_for_fsdp` calculates scales
        # for all float8 parameters after optimizer step
        self._precomputed_scale = precomputed_scale

    @classmethod
    def __torch_dispatch__(cls, func, types, args, kwargs=None):
        if func == torch.ops.aten.detach.default:
            return WeightWithDynamicFloat8CastTensor(
                args[0]._tensor, args[0]._mm_config
            )
        mm_config: Optional[ScaledMMConfig] = None

        def unwrap(t):
            nonlocal mm_config
            if mm_config is None:
                mm_config = t._mm_config
            else:
                mm_config = merge_mm_configs(mm_config, t._mm_config)
            return t._tensor

        args, kwargs = pytree.tree_map_only(
            WeightWithDynamicFloat8CastTensor, unwrap, (args, kwargs or {})
        )
        out = func(*args, **kwargs)
        if func not in _ops_to_preserve_subclass:
            return out
        return pytree.tree_map_only(
            torch.Tensor, lambda x: WeightWithDynamicFloat8CastTensor(x, mm_config), out
        )

    def __tensor_flatten__(self):
        if self._precomputed_scale:
            return ["_tensor", "_precomputed_scale"], self._mm_config
        else:
            return ["_tensor"], self._mm_config

    @staticmethod
    def __tensor_unflatten__(inner_tensors, flatten_spec, outer_size, outer_stride):
        mm_config = flatten_spec
        return WeightWithDynamicFloat8CastTensor(
            inner_tensors["_tensor"],
            mm_config,
            getattr(inner_tensors, "_precomputed_scale", None),
        )

    def __repr__(self):
        return f"WeightWithDynamicFloat8CastTensor(tensor={self._tensor}, mm_config={self._mm_config})"

    def fsdp_pre_all_gather(self, mesh):
        if self._precomputed_scale is not None:
            float8_tensor = Float8Tensor.to_float8(
                self._tensor,
                self._precomputed_scale,
                torch.float8_e4m3fn,
                mm_config=self._mm_config,
            )
        else:
            float8_tensor = cast_to_float8_e4m3_dynamic(
                self._tensor, self._mm_config, reduce_amax=True
            )
        return (float8_tensor._data,), (float8_tensor._scale,)

    def fsdp_post_all_gather(
        self,
        all_gather_outputs: Tuple[torch.Tensor, ...],
        metadata: Any,
        param_dtype: torch.dtype,
        *,
        out: Optional[torch.Tensor] = None,
    ):
        (data,) = all_gather_outputs
        (scale,) = metadata
        if out is not None:
            assert isinstance(out, Float8Tensor), f"{type(out)}"
            out._scale = scale
            return
        return Float8Tensor(data, scale, param_dtype, self._mm_config), (data,)


class WeightWithDelayedFloat8CastTensor(torch.Tensor):
    @staticmethod
    def __new__(
        cls,
        tensor: torch.Tensor,
        amax_buffer: torch.Tensor,
        amax_history_buffer: torch.Tensor,
        scale_buffer: torch.Tensor,
        mm_config: ScaledMMConfig,
        is_amax_initialized: bool,
    ):
        return torch.Tensor._make_wrapper_subclass(
            cls,
            tensor.size(),
            strides=tensor.stride(),
            storage_offset=tensor.storage_offset(),
            memory_format=suggest_memory_format(tensor),
            dtype=tensor.dtype,
            layout=tensor.layout,
            device=tensor.device,
            pin_memory=tensor.is_pinned(),
            requires_grad=tensor.requires_grad,
        )

    def __init__(
        self,
        tensor: torch.Tensor,
        amax_buffer: torch.Tensor,
        amax_history_buffer: torch.Tensor,
        scale_buffer: torch.Tensor,
        mm_config: ScaledMMConfig,
        is_amax_initialized: bool,
    ):
        self._tensor = tensor
        self._amax_buffer = amax_buffer
        self._amax_history_buffer = amax_history_buffer
        self._scale_buffer = scale_buffer
        self._mm_config = mm_config

        # Note: is_amax_initialized is not a buffer to avoid data dependent
        # control flow visible to dynamo
        # TODO(future PR): add serialization for this flag
        self.is_amax_initialized = is_amax_initialized

    @classmethod
    def __torch_dispatch__(cls, func, types, args, kwargs=None):
        if func == torch.ops.aten.detach.default:
            return WeightWithDelayedFloat8CastTensor(
                args[0]._tensor,
                args[0]._amax_buffer,
                args[0]._amax_history_buffer,
                args[0]._scale_buffer,
                args[0]._mm_config,
                args[0].is_amax_initialized,
            )
        mm_config: Optional[ScaledMMConfig] = None
        amax_buffer: Optional[torch.Tensor] = None
        amax_history_buffer: Optional[torch.Tensor] = None
        scale_buffer: Optional[torch.Tensor] = None
        is_amax_initialized: Optional[bool] = None

        def unwrap(t):
            nonlocal mm_config
            if mm_config is None:
                mm_config = t._mm_config
            else:
                mm_config = merge_mm_configs(mm_config, t._mm_config)
            nonlocal amax_buffer
            if amax_buffer is None:
                amax_buffer = t._amax_buffer
            nonlocal amax_history_buffer
            if amax_history_buffer is None:
                amax_history_buffer = t._amax_history_buffer
            nonlocal scale_buffer
            if scale_buffer is None:
                scale_buffer = t._scale_buffer
            nonlocal is_amax_initialized
            if is_amax_initialized is None:
                is_amax_initialized = t.is_amax_initialized
            return t._tensor

        args, kwargs = pytree.tree_map_only(
            WeightWithDelayedFloat8CastTensor, unwrap, (args, kwargs or {})
        )
        out = func(*args, **kwargs)
        if func not in _ops_to_preserve_subclass:
            return out
        return pytree.tree_map_only(
            torch.Tensor,
            lambda x: WeightWithDelayedFloat8CastTensor(
                x,
                amax_buffer,
                amax_history_buffer,
                scale_buffer,
                mm_config,
                is_amax_initialized,
            ),
            out,
        )

    def __tensor_flatten__(self):
        return (
            [
                "_tensor",
                "_amax_buffer",
                "_amax_history_buffer",
                "_scale_buffer",
            ],
            {
                "mm_config": self._mm_config,
                "is_amax_initialized": is_amax_initialized,
            },
        )

    @staticmethod
    def __tensor_unflatten__(inner_tensors, metadata, outer_size, outer_stride):
        return WeightWithDelayedFloat8CastTensor(
            inner_tensors["_tensor"],
            inner_tensors["_amax_buffer"],
            inner_tensors["_amax_history_buffer"],
            inner_tensors["_scale_buffer"],
            metadata["mm_config"],
            metadata["is_amax_initialized"],
        )

    def __repr__(self):
        return f"WeightWithDelayedFloat8CastTensor(tensor={self._tensor}, amax_buffer={self._amax_buffer}, scale_buffer={self._scale_buffer}, mm_config={self._mm_config})"

    def fsdp_pre_all_gather(self, mesh):
        # initialize if needed
        # TODO(before land): ensure settings are consistent between Float8Linear and here
        if not self.is_amax_initialized:
            from float8_experimental.float8_linear import (
                _maybe_initialize_amaxes_scales_for_float8_cast,
            )

            _maybe_initialize_amaxes_scales_for_float8_cast(
                self._tensor,
                self._amax_buffer,
                self._amax_history_buffer,
                self._scale_buffer,
                "max",  # TODO(before land): read this from parent
                e4m3_dtype,
                self.is_amax_initialized,
                reduce_amax=True,
            )
            self.is_amax_initialized = True

        # this will:
        # 1. cast the tensor to float8 using `_scale_buffer`
        # 2. populate `_amax_buffer` inplace
        # TODO(future PR): clean up all the casting functions and clearly
        # separate dynamic vs delayed, tech debt has accumulated
        float8_tensor = Float8Tensor.to_float8(
            self._tensor,
            self._scale_buffer,
            e4m3_dtype,
            self._amax_buffer,
            self._mm_config,
        )
        return (float8_tensor._data,), (float8_tensor._scale,)

    def fsdp_post_all_gather(
        self,
        all_gather_outputs: Tuple[torch.Tensor, ...],
        metadata: Any,
        param_dtype: torch.dtype,
        *,
        out: Optional[torch.Tensor] = None,
    ):
        (data,) = all_gather_outputs
        (scale,) = metadata
        if out is not None:
            assert isinstance(out, Float8Tensor), f"{type(out)}"
            out._scale = scale
            return
        return Float8Tensor(data, scale, param_dtype, self._mm_config), (data,)<|MERGE_RESOLUTION|>--- conflicted
+++ resolved
@@ -7,23 +7,18 @@
 import math
 from typing import Any, List, Optional, Tuple
 
-import float8_experimental.config as config
-
 import torch
 import torch.nn as nn
 import torch.utils._pytree as pytree
 from float8_experimental.float8_dynamic_utils import cast_to_float8_e4m3_dynamic
+
 from float8_experimental.float8_tensor import (
     Float8Tensor,
     merge_mm_configs,
     ScaledMMConfig,
 )
-<<<<<<< HEAD
-from float8_experimental.float8_utils import e4m3_dtype
-=======
-
-from float8_experimental.float8_utils import EPS
->>>>>>> 7aac531f
+
+from float8_experimental.float8_utils import e4m3_dtype, EPS
 from torch._prims_common import suggest_memory_format
 
 
