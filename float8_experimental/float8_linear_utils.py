# Copyright (c) Meta Platforms, Inc. and affiliates.
# All rights reserved.
#
# This source code is licensed under the BSD 3-Clause license found in the
# LICENSE file in the root directory of this source tree.
import copy
import logging
from enum import auto, Enum
from typing import Callable, List, Optional, Type

import torch
import torch.distributed as dist
import torch.nn as nn
from float8_experimental.float8_dynamic_linear import Float8DynamicLinear
from float8_experimental.float8_linear import Float8Linear

from float8_experimental.float8_utils import amax_history_to_scale_stack
from torch.distributed._functional_collectives import all_reduce, AsyncCollectiveTensor

log = logging.getLogger(__name__)
log.addHandler(logging.NullHandler())


class LinearType(Enum):
    DELAYED = auto()
    DYNAMIC = auto()


REQUIRES_SYNC = {LinearType.DELAYED}


def get_float8_linear(
    linear_type: LinearType,
    linear_ref: torch.nn.Linear,
    emulate: bool = False,
):
    """Returns a Float8Linear module of the given type, initialized from linear_ref.
    Args:
        linear_type: The type of Float8Linear to return.
        linear_ref: The linear module to initialize from.
        emulate: Whether to emulate the fp8 matmul logic in float32.
    """
    LINEAR_TYPE_MAP = {
        LinearType.DELAYED: Float8Linear,
        LinearType.DYNAMIC: Float8DynamicLinear,
    }
    if linear_type not in LINEAR_TYPE_MAP:
        raise ValueError(f"linear_type must be one of {LINEAR_TYPE_MAP.keys()}")
    return LINEAR_TYPE_MAP[linear_type].from_float(
        copy.deepcopy(linear_ref),
        emulate=emulate,
    )


def linear_requires_sync(linear_type: LinearType):
    """Returns whether the given linear_type requires sync before forward."""
    return linear_type in REQUIRES_SYNC


def _update_history_stack(
    new_amax: torch.Tensor, amax_history_stack: torch.Tensor
) -> torch.Tensor:
    """
    Updates `amax_history` (the last N cur_amax values) inplace with the value
    of `new_amax`.

    Args:
        new_amax (torch.Tensor): The new amax value to add to the history. (n_amaxes, 1)
        amax_history_stack (torch.Tensor): The history of amax values. (n_amaxes, history_length)
    """
    assert (
        amax_history_stack.dim() == 2
    ), f"Expected amat_history_stack to be 2D, got {amax_history_stack.shape()}"
    assert new_amax.size(0) == amax_history_stack.size(
        0
    ), f"Expected new_amax to have the same size as the first dimension of amax_history_stack, got {new_amax.size(0)} and {amax_history_stack.size(0)}"
    new_amax_history_stack = torch.roll(amax_history_stack, 1, dims=1)
    new_amax_history_stack[:, 0] = new_amax.squeeze(-1)
    amax_history_stack.copy_(new_amax_history_stack)


def filter_out_small_unaligned_layers(size_limit: int) -> Callable[[nn.Linear], bool]:
    """
    Returns a callable that filters out small (dimensions less than the given `size_limit`)
        and unaligned (dimenstions not divisible by 16) layers.
    It can be passed as the `linear_layer_filter` argument to `swap_linear_with_float8_linear`.
    """
    return (
        lambda linear_layer: linear_layer.in_features >= size_limit
        and linear_layer.out_features >= size_limit
        and linear_layer.in_features % 16 == 0
        and linear_layer.out_features % 16 == 0
    )


def swap_linear_with_float8_linear(
    module: nn.Module,
    module_cls: Type[nn.Module],
    *,
    skip_fqn_list: Optional[List[str]] = None,
    emulate: bool = False,
<<<<<<< HEAD
=======
    use_activation_hooks: bool = False,
    linear_layer_filter: Optional[Callable[[nn.Linear], bool]] = None,
>>>>>>> 380dee33
) -> nn.Module:
    """
    Replaces all instances of ``torch.nn.Linear`` in ``module`` with instances
    of ``module_cls`` (either ``Float8Linear`` or ``Float8DynamicLinear``).

    Args:
        module (torch.nn.Module): Module to modify.
        module_cls (Union[Type[Float8Linear], Type[Float8DynamicLinear]]): Float8 linear class for the swap.
        skip_fqn_list (List[str], optional): If specified, a list of module FQNs to skip.
            Linear submodules of these skipped modules will also be skipped.
        emulate (bool): Whether to emulate the fp8 matmul logic in fp32.
<<<<<<< HEAD
=======
        use_activation_hooks (bool): Whether to cast activations to fp8 using module hooks.
        linear_layer_filter (Optional[Callable[[nn.Linear], bool]]): If specified, only the linear layers
            that pass the filter function will be swapped.
>>>>>>> 380dee33
    """
    module_names_to_skip = set(skip_fqn_list or [])
    if isinstance(module, nn.Linear) and (
        linear_layer_filter is None or linear_layer_filter(module)
    ):
        if len(list(module.children())) > 0:
            raise AssertionError(
                f"Does not support a root nn.Linear with children: {module}"
            )
        return module_cls.from_float(module, emulate=emulate)

    # Mark all modules to skip as visited
    root_module = module
    visited_modules = {root_module}
    for module_name, module in root_module.named_modules():
        if module_name in module_names_to_skip:
            visited_modules.add(module)

    # Run a post-order traversal to swap linears
    def post_order_traversal(
        module: nn.Module, module_name: str, parent_module: Optional[nn.Module]
    ):
        nonlocal visited_modules
        for child_module_name, child_module in module.named_children():
            if child_module not in visited_modules:
                visited_modules.add(child_module)
                post_order_traversal(child_module, child_module_name, module)
        if isinstance(module, nn.Linear) and (
            linear_layer_filter is None or linear_layer_filter(module)
        ):
            assert (
                parent_module is not None
            ), f"Linear root module should return early: {module}"
            float8linear_module = module_cls.from_float(module, emulate=emulate)
            setattr(parent_module, module_name, float8linear_module)

    post_order_traversal(root_module, "", None)
    # Without this explicit `del`, this set only gets deleted upon an explicit
    # garbage collection (not from when its refcount hits zero)
    del visited_modules
    return root_module


def get_float8_layers(model: torch.nn.Module):
    """Iterates through the model and returns all the Float8Linear layers.
    Args:
        model (torch.nn.Module): The model to look for Float8Linear layers in.
    """

    # Get all fp8 layers and tensors
    fp8_layers = [child for child in model.modules() if isinstance(child, Float8Linear)]
    if not torch._dynamo.is_compiling():
        for layer in fp8_layers:
            for buf in layer.buffers():
                torch._dynamo.mark_static_address(buf, guard=True)
    return fp8_layers


@torch.no_grad()
def sync_float8_amax_and_scale_history(model: torch.nn.Module, fp8_layers=None) -> None:
    """
    Manages the float8 amax and scale bookkeeping. In detail, it does the
    following:
    1. in distributed contexts, syncs amax values across workers
    2. adds the `amax` values to history
    3. calculates the scales to be used for next iteration
    4. sets the `amax_and_scale_synced` flag on the Float8Linear modules
       to signal that they have been synced

    TODO(future): design the UX for this (context manager, etc)

    PERFORMANCE NOTE:
        When you can, it is much more efficient to call get_float8_layers once at
        the beginning of the training loop and pass the result to this function.
        Because of how this interacts with torch.compile

    Args:
        model (torch.nn.Module): The model to track amaxes for
        fp8_layers (optional): If fp8_layers are provided, fp8_classes are ignored,
            and we loop over all fp8_layers to sync and update amax scale histories.
            Users can use get_float8_layers to get all fp8 layers.
    """
    if fp8_layers is None:
        fp8_layers = get_float8_layers(model)

    if len(fp8_layers) == 0:
        log.warn(
            "Calling sync_float8_amax_and_scale_history on a module with no Float8Linear layers"
        )
        return

    def inner_func():
        """Why do we have this inner_function?

        There are two portions of the outer sync_function that cause graph_breaks:
            1. The `get_float8_layers` call can cause graph breaks if the user did not pass
                in the fp8_layers.
            2. At the end of syncing all the amaxes and scales we set the attr on the module
                signaling that we have synced the amaxes and scales and the next forward can be run.
                # TODO Maybe we should remove this safety check to remove the graph break?

        By having this inner function, we can ensure that although the outer function may cause graph breaks
        the inner function will not.
        """
        # Loop over all fp8 layers and grab the needed tensors
        fp8_amax_x_tensor_list = [None] * len(fp8_layers)
        fp8_amax_w_tensor_list = [None] * len(fp8_layers)
        fp8_amax_dL_dY_tensor_list = [None] * len(fp8_layers)

        fp8_x_amax_history_stack = [None] * len(fp8_layers)
        fp8_w_amax_history_stack = [None] * len(fp8_layers)
        fp8_dL_dY_amax_history_stack = [None] * len(fp8_layers)

        x_dtypes = set()
        scale_fn_recipes = set()

        for idx, child in enumerate(fp8_layers):
            fp8_amax_x_tensor_list[idx] = child.fp8_amax_x
            fp8_amax_w_tensor_list[idx] = child.fp8_amax_w
            fp8_amax_dL_dY_tensor_list[idx] = child.fp8_amax_dL_dY

            fp8_x_amax_history_stack[idx] = child.fp8_amax_history_x
            fp8_w_amax_history_stack[idx] = child.fp8_amax_history_w
            fp8_dL_dY_amax_history_stack[idx] = child.fp8_amax_history_dL_dY

            x_dtypes.add(child.last_seen_input_dtype)
            scale_fn_recipes.add(child.recipe.scale_fn_name)

        # TODO This way to get the activation dtype is not ideal
        if len(x_dtypes) != 1:
            raise ValueError(
                f"All layers must have the same last seen input_dtype, got {x_dtypes}"
            )
        x_dtype = next(iter(x_dtypes))

        if len(scale_fn_recipes) != 1:
            raise ValueError(
                f"All layers must have the same scale_fn recipe, got {scale_fn_recipes}"
            )
        scale_fn_recipe = next(iter(scale_fn_recipes))

        assert (
            len(fp8_amax_x_tensor_list)
            == len(fp8_amax_w_tensor_list)
            == len(fp8_amax_dL_dY_tensor_list)
        ), "Mismatched lengths of amax tensors."

        if dist.is_initialized():
            # Combine all the amax tensors into one tensor and reduce it
            all_amax_tensors = torch.cat(
                fp8_amax_x_tensor_list
                + fp8_amax_w_tensor_list
                + fp8_amax_dL_dY_tensor_list
            )
            all_reduced_amax_tensor = all_reduce(
                all_amax_tensors, "MAX", list(range(dist.get_world_size()))
            )
            if isinstance(all_reduced_amax_tensor, AsyncCollectiveTensor):
                all_reduced_amax_tensor = all_reduced_amax_tensor.wait()

            (
                reduced_fp8_amax_tensor,
                reduced_fp8_amax_w_tensor,
                reduced_fp8_amax_dL_dY_tensor,
            ) = torch.split(all_reduced_amax_tensor, len(fp8_amax_x_tensor_list))

            for idx, child in enumerate(fp8_layers):
                child.fp8_amax_x.copy_(reduced_fp8_amax_tensor[idx])
                child.fp8_amax_w.copy_(reduced_fp8_amax_w_tensor[idx])
                child.fp8_amax_dL_dY.copy_(reduced_fp8_amax_dL_dY_tensor[idx])

        # We create two stacked tensor groups, one for the amax history and one for the current scales
        fp8_amax_x_tensors = torch.vstack(fp8_amax_x_tensor_list)
        fp8_amax_w_tensors = torch.vstack(fp8_amax_w_tensor_list)
        fp8_amax_dL_dY_tensors = torch.vstack(fp8_amax_dL_dY_tensor_list)

        fp8_x_amax_history_stack = torch.vstack(fp8_x_amax_history_stack)
        fp8_w_amax_history_stack = torch.vstack(fp8_w_amax_history_stack)
        fp8_dL_dY_amax_history_stack = torch.vstack(fp8_dL_dY_amax_history_stack)

        # Update the history stacks with the new amax values
        _update_history_stack(fp8_amax_x_tensors, fp8_x_amax_history_stack)
        _update_history_stack(fp8_amax_w_tensors, fp8_w_amax_history_stack)
        _update_history_stack(fp8_amax_dL_dY_tensors, fp8_dL_dY_amax_history_stack)

        # Calculate the new scales from the updated history stacks
        new_x_scales = amax_history_to_scale_stack(
            fp8_x_amax_history_stack, torch.float8_e4m3fn, x_dtype, scale_fn_recipe
        )
        new_w_scales = amax_history_to_scale_stack(
            fp8_w_amax_history_stack, torch.float8_e4m3fn, x_dtype, scale_fn_recipe
        )
        new_dL_dY_scales = amax_history_to_scale_stack(
            fp8_dL_dY_amax_history_stack, torch.float8_e5m2, x_dtype, scale_fn_recipe
        )

        # Iterate through the layers and update the scales
        for idx, child in enumerate(fp8_layers):
            child.fp8_scale_x.copy_(new_x_scales[idx])
            child.fp8_scale_w.copy_(new_w_scales[idx])
            child.fp8_scale_dL_dY.copy_(new_dL_dY_scales[idx])

    # This allows for the compile to succede on the inner func and fail on the graph breaks
    # at the beginning and and of syncing
    inner_func()

    for child in fp8_layers:
        # Set a flag to signal amaxes/scales are ready
        child.amax_and_scale_synced = True<|MERGE_RESOLUTION|>--- conflicted
+++ resolved
@@ -99,11 +99,7 @@
     *,
     skip_fqn_list: Optional[List[str]] = None,
     emulate: bool = False,
-<<<<<<< HEAD
-=======
-    use_activation_hooks: bool = False,
     linear_layer_filter: Optional[Callable[[nn.Linear], bool]] = None,
->>>>>>> 380dee33
 ) -> nn.Module:
     """
     Replaces all instances of ``torch.nn.Linear`` in ``module`` with instances
@@ -115,12 +111,8 @@
         skip_fqn_list (List[str], optional): If specified, a list of module FQNs to skip.
             Linear submodules of these skipped modules will also be skipped.
         emulate (bool): Whether to emulate the fp8 matmul logic in fp32.
-<<<<<<< HEAD
-=======
-        use_activation_hooks (bool): Whether to cast activations to fp8 using module hooks.
         linear_layer_filter (Optional[Callable[[nn.Linear], bool]]): If specified, only the linear layers
             that pass the filter function will be swapped.
->>>>>>> 380dee33
     """
     module_names_to_skip = set(skip_fqn_list or [])
     if isinstance(module, nn.Linear) and (
