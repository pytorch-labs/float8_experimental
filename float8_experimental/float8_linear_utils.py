--- conflicted
+++ resolved
@@ -131,17 +131,10 @@
     module: nn.Module,
     *,
     emulate: bool = False,
-<<<<<<< HEAD
-    layer_filter_fn: Optional[Callable[[str, nn.Module], bool]] = None,
+    module_filter_fn: Optional[Callable[[str, nn.Module], bool]] = None,
     scaling_type_input: TensorScalingType = TensorScalingType.DYNAMIC,
     scaling_type_weight: TensorScalingType = TensorScalingType.DYNAMIC,
     scaling_type_grad_output: TensorScalingType = TensorScalingType.DYNAMIC,
-=======
-    module_filter_fn: Optional[Callable[[str, nn.Module], bool]] = None,
-    scaling_type_x: TensorScalingType = TensorScalingType.DYNAMIC,
-    scaling_type_w: TensorScalingType = TensorScalingType.DYNAMIC,
-    scaling_type_dL_dY: TensorScalingType = TensorScalingType.DYNAMIC,
->>>>>>> 0e81f87b
 ) -> Optional[nn.Module]:
     """
     Swaps `torch.nn.Linear` in `module` with `Float8Linear`.
