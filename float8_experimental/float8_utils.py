--- conflicted
+++ resolved
@@ -26,35 +26,23 @@
 
 
 @torch.no_grad()
-<<<<<<< HEAD
-def amax_to_scale(amax, float8_dtype, orig_dtype, clamp_amax=True):
-    scale = torch.empty_like(amax, dtype=torch.float32)
-    if float8_dtype == torch.float8_e4m3fn:
-        if clamp_amax:
-            res = E4M3_MAX_POS / torch.clamp(amax, min=EPS)
-        else:
-            res = E4M3_MAX_POS / amax
-    else:  # e5m2
-        if clamp_amax:
-            res = E5M2_MAX_POS / torch.clamp(amax, min=EPS)
-        else:
-            res = E5M2_MAX_POS / amax
-=======
 def amax_to_scale(
-    amax: torch.Tensor, float8_dtype: torch.dtype, orig_dtype: torch.dtype
-):
+    amax: torch.Tensor, float8_dtype: torch.dtype, orig_dtype: torch.dtype, clamp_amax: bool = True):
     """Converts the amax value of a tensor to the fp8 scale.
     Args:
         amax: The amax value of the tensor.
         float8_dtype: The float8 dtype.
         orig_dtype: The original dtype of the tensor.
+        clamp_amax: default is True. False for FSDP fp8 all-gather since FSDP applied `torch.clamp` during pre-compute after optimizer.step
     """
     scale = torch.empty_like(amax, dtype=torch.float32)
     if float8_dtype in FP8_TYPES:
-        res = torch.finfo(float8_dtype).max / torch.clamp(amax, min=EPS)
+        if clamp_amax:
+            res = torch.finfo(float8_dtype).max / torch.clamp(amax, min=EPS)
+        else:
+            res = torch.finfo(float8_dtype).max / amax
     else:
         raise ValueError(f"Unsupported float8_dtype: {float8_dtype}")
->>>>>>> 5fc07fcd
 
     # Ensure that the scale is representable in float16,
     # this helps when amax is small. We are assuming that we don't need
