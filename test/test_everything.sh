#!/bin/bash

# terminate script on first error
set -e
IS_ROCM=$(rocm-smi --version || true)

pytest test/test_base.py
pytest test/test_compile.py
<<<<<<< HEAD
pytest test/test_numerics_integration.py
=======
pytest test/test_inference_flows.py
>>>>>>> 9f329938

# These tests do not work on ROCm yet
if [ -z "$IS_ROCM" ]
then
./test/test_fsdp.sh
./test/test_fsdp_compile.sh
./test/test_dtensor.sh
pytest test/test_fsdp2/test_fsdp2_eager.py
fi

echo "all tests successful"<|MERGE_RESOLUTION|>--- conflicted
+++ resolved
@@ -6,11 +6,8 @@
 
 pytest test/test_base.py
 pytest test/test_compile.py
-<<<<<<< HEAD
+pytest test/test_inference_flows.py
 pytest test/test_numerics_integration.py
-=======
-pytest test/test_inference_flows.py
->>>>>>> 9f329938
 
 # These tests do not work on ROCm yet
 if [ -z "$IS_ROCM" ]
