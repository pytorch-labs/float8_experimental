import copy
import itertools
import threading
import unittest
from typing import Any, List

import torch
import torch._dynamo.testing
import torch.distributed as dist
import torch.nn as nn
from float8_experimental.float8_dynamic_utils import WeightWithDynamicFloat8CastTensor
from float8_experimental.float8_linear import Float8Linear, TensorScalingType
from float8_experimental.float8_linear_utils import swap_linear_with_float8_linear
from test_fsdp2_common import (
    check_parity_bf16_mp,
    check_parity_no_mp,
    set_enable_fsdp_fp8_all_gather,
)
from torch.distributed._composable.fsdp import fully_shard, MixedPrecisionPolicy
from torch.distributed._tensor import DTensor
from torch.testing._internal.common_cuda import TEST_CUDA
from torch.testing._internal.common_distributed import skip_if_lt_x_gpu
from torch.testing._internal.common_fsdp import (
    FSDPTest,
    FSDPTestMultiThread,
    MLP,
    patch_all_gather,
)
from torch.testing._internal.common_utils import run_tests
from torch.testing._internal.distributed._tensor.common_dtensor import (
    ModelArgs,
    Transformer,
    TransformerBlock,
)


class TestFloat8Common:
    def broadcast_module(self, module: nn.Module) -> None:
        # Broadcast for multi-threaded process group tests since seed is per
        # process, not per thread
        for param in module.parameters():
            dist.broadcast(param, src=0)

    def init_single_module(self) -> nn.Module:
        torch.manual_seed(42)
        module = nn.Linear(16, 16, device="cuda")
        self.broadcast_module(module)
        return module

    def init_multi_module(self) -> nn.Module:
        torch.manual_seed(42)
        module = nn.Sequential(*[MLP(16, device="cuda") for _ in range(3)])
        self.broadcast_module(module)
        return module

    def init_transformer(self, weight_tying: bool) -> nn.Module:
        torch.manual_seed(42)
        args = ModelArgs(
            n_layers=3,
            dim=768,
            n_heads=12,
            dropout_p=0.0,
            weight_tying=weight_tying,
            vocab_size=32,
        )
        module = Transformer(args).cuda()
        self.broadcast_module(module)
        return module

    def get_local_inp(self, dtype: torch.dtype = torch.float32):
        torch.manual_seed(42)
        global_inp = torch.randn((16 * self.world_size, 16), device="cuda", dtype=dtype)
        dist.broadcast(global_inp, src=0)
        return global_inp.view(self.world_size, -1)[self.rank].view(16, 16)

    def swap_linear_with_dynamic(self, module: nn.Module, **kwargs: Any) -> nn.Module:
        kwargs["scaling_type_x"] = TensorScalingType.DYNAMIC
        kwargs["scaling_type_w"] = TensorScalingType.DYNAMIC
        kwargs["scaling_type_dL_dY"] = TensorScalingType.DYNAMIC
        return swap_linear_with_float8_linear(module, **kwargs)


class TestFloat8MultiProcess(FSDPTest, TestFloat8Common):
    @property
    def world_size(self) -> int:
        return min(torch.cuda.device_count(), 2)

    @skip_if_lt_x_gpu(2)
    def test_transformer_parity_dynamic(self):
        self.run_subtests(
            {
                "enable_fsdp_fp8_all_gather": [False, True],
                "pre_compute": [False, True],
            },
            self._test_transformer_parity_dynamic,
        )

    def _test_transformer_parity_dynamic(
        self,
        enable_fsdp_fp8_all_gather: bool,
        pre_compute: bool,
    ):
        if not enable_fsdp_fp8_all_gather and pre_compute:
            return
        # NOTE: Weight-tying does not compose with fp8 all-gather because the
        # embedding weight and output linear weight are tied but only the
        # latter uses fp8 compute. With fp8 all-gather, FSDP would pre-cast to
        # fp8 for that tied weight, incorrectly using fp8 for the embedding.
        weight_tying = not enable_fsdp_fp8_all_gather
        module = self.init_transformer(weight_tying=weight_tying)
        ref_module = copy.deepcopy(module)
        ref_module = self.swap_linear_with_dynamic(ref_module).cuda()
        with set_enable_fsdp_fp8_all_gather(enable_fsdp_fp8_all_gather):
            module = self.swap_linear_with_dynamic(module)
        for submodule in module.modules():
            if isinstance(submodule, TransformerBlock):
                fully_shard(submodule)
        fully_shard(module)
        ref_optim = torch.optim.Adam(ref_module.parameters(), lr=1e-2)
        optim = torch.optim.Adam(module.parameters(), lr=1e-2, foreach=True)
        local_inp = torch.randint(
            0, ref_module.tok_embeddings.weight.size(0), (16, 16), device="cuda"
        )
<<<<<<< HEAD
        check_parity_no_mp(
            self,
            ref_module,
            ref_optim,
            module,
            optim,
            local_inp,
            Float8DynamicLinear,
            pre_compute,
        )
=======
        check_parity_no_mp(self, ref_module, ref_optim, module, optim, local_inp)
>>>>>>> 8e9623ac

    @skip_if_lt_x_gpu(2)
    def test_transformer_memory(self):
        """Tests peak active memory in the forward and backward passes."""
        for enable_fsdp_fp8_all_gather in [False, True]:
            self._test_transformer_memory(enable_fsdp_fp8_all_gather)

    def _test_transformer_memory(self, enable_fsdp_fp8_all_gather: bool):
        torch.manual_seed(42)
        # Pre-run a linear forward (gemm and bias) and backward (gemm) to
        # allocate the cuBLAS workspaces before measuring the memory usage
        # since the workspace size can differ between hardwares
        lin = torch.nn.Linear(768, 768, device="cuda")
        inp = torch.randn(1, 768, device="cuda")
        lin(inp).sum().backward()
        torch.cuda.empty_cache()
        base_mem_mb = self._get_peak_active_memory_mb()

        vocab_size = 32
        model_args = ModelArgs(
            vocab_size=vocab_size,
            n_layers=3,
            dim=768,
            n_heads=12,
            weight_tying=False,
        )
        model = Transformer(model_args)
        # Emulate the fp8 matmul to bypass the scaled matmul op's divisibility
        # requirement to use a smaller activation size
        with set_enable_fsdp_fp8_all_gather(enable_fsdp_fp8_all_gather):
            model = self.swap_linear_with_dynamic(model, emulate=True)
        model_unsharded_numel = sum(p.numel() for p in model.parameters())
        model_sharded_numel = (model_unsharded_numel + 1) // 2
        block_lin_weight_numel = 0
        block_other_numel = 0
        for module in model.layers[0].modules():
            for param in module.parameters(recurse=False):
                if isinstance(module, nn.Linear):
                    block_lin_weight_numel += param.numel()
                else:
                    block_other_numel += param.numel()
        non_block_numel = round(
            sum(p.numel() for p in model.tok_embeddings.parameters())
            + sum(p.numel() for p in model.pos_embeddings.parameters())
            + sum(p.numel() for p in model.norm.parameters())
            + sum(p.numel() for p in model.output.parameters())
        )
        for module in model.modules():
            if isinstance(module, TransformerBlock):
                fully_shard(module)
        fully_shard(model)

        # Init: Each module is moved to GPU before sharding parameters
        peak_mem_mb = self._get_peak_active_memory_mb()
        curr_mem_mb = self._get_curr_active_memory_mb()
        init_mem_mb = (
            (model_sharded_numel + block_lin_weight_numel + block_other_numel) * 4 / 1e6
        )
        # Allow for some buffer for the peak memory since original parameters
        # are not freed until a `fully_shard` call returns
        buffer_mb = 4
        self.assertLessEqual(peak_mem_mb - base_mem_mb, init_mem_mb + buffer_mb)
        self.assertLessEqual(curr_mem_mb - base_mem_mb, init_mem_mb)

        # Use a small input to minimize activation memory usage
        inp = torch.randint(0, vocab_size, (1, 4), device="cuda")

        # Forward:
        loss = model(inp)
        mem_mb = self._get_peak_active_memory_mb()
        # Allow for some buffer for fragmentation/activations (where this
        # number is kept much smaller than the actual memory usage, which is on
        # the order of 100-200+ MB)
        buffer_mb = 16
        if enable_fsdp_fp8_all_gather:
            # Non-block parameters (fp32), 3x block non-linear-weight
            # parameters (fp32) and block linear-weight parameters (fp8)
            # (current all-gather, copy-out, and next all-gather), and other
            expected_mem_mb = (
                (non_block_numel * 4)
                + 3 * (block_lin_weight_numel + block_other_numel * 4)
            ) / 1e6 + buffer_mb
        else:
            # Non-block parameters (fp32), 3x block parameters (fp32)
            # (current all-gather, copy-out, and next all-gather), Nx block
            # linear-weight parameters (fp8) for N blocks (saved by autograd),
            # and other
            expected_mem_mb = (
                (non_block_numel + 3 * (block_lin_weight_numel + block_other_numel)) * 4
                + model_args.n_layers * block_lin_weight_numel
            ) / 1e6 + buffer_mb
        # Sharded parameters
        expected_mem_mb += model_sharded_numel * 4 / 1e6
        self.assertLessEqual(mem_mb, expected_mem_mb + base_mem_mb)

        # Backward:
        loss.sum().backward()
        mem_mb = self._get_peak_active_memory_mb()
        if enable_fsdp_fp8_all_gather:
            # Non-block parameters (fp32), 2x block non-linear weight
            # parameters (fp32) and block linear-weight parameters (fp8)
            # (current copy-out and next all-gather), 1x block gradients (fp32)
            expected_mem_mb = (
                (non_block_numel * 4)
                + 2 * (block_lin_weight_numel + block_other_numel * 4)
                + 1 * (block_lin_weight_numel + block_other_numel) * 4
            ) / 1e6 + buffer_mb
        else:
            # Non-block parameters (fp32), 3x block parameters (fp32) (current
            # copy-out, next all-gather, current gradients)
            expected_mem_mb = (
                non_block_numel + 3 * (block_lin_weight_numel + block_other_numel) * 4
            ) * 4 / 1e6 + buffer_mb
        # 2x sharded parameters/gradients
        expected_mem_mb += 2 * model_sharded_numel * 4 / 1e6
        self.assertLessEqual(mem_mb, expected_mem_mb + base_mem_mb)

    def _get_peak_active_memory_mb(self) -> int:
        mem_stats = torch.cuda.memory_stats()
        return round(mem_stats["active_bytes.all.peak"] / 1e6)

    def _get_curr_active_memory_mb(self) -> int:
        mem_stats = torch.cuda.memory_stats()
        return round(mem_stats["active_bytes.all.current"] / 1e6)


class TestFloat8MultiThread(FSDPTestMultiThread, TestFloat8Common):
    @property
    def world_size(self) -> int:
        return 2

    @unittest.skipIf(not TEST_CUDA, "no cuda")
    def test_weight_subclass_dynamic(self):
        extra_kwargs = {
            "scaling_type_x": TensorScalingType.DYNAMIC,
            "scaling_type_w": TensorScalingType.DYNAMIC,
            "scaling_type_dL_dY": TensorScalingType.DYNAMIC,
        }
        tensor_cls = WeightWithDynamicFloat8CastTensor
        # Check for a single FSDP paramter group
        module_fp32 = self.init_single_module()
        with set_enable_fsdp_fp8_all_gather(True):
            module = swap_linear_with_float8_linear(
                module_fp32,
                emulate=True,
                **extra_kwargs,
            )
        self.assertIsInstance(module.weight, tensor_cls)
        fully_shard(module)
        for param_name, param in module.named_parameters():
            self.assertIsInstance(param, DTensor)
            if "weight" in param_name:
                self.assertIsInstance(param.to_local(), tensor_cls)

        # Check for multiple FSDP paramter groups
        module = self.init_multi_module()
        with set_enable_fsdp_fp8_all_gather(True):
            module = swap_linear_with_float8_linear(
                module,
                emulate=True,
                **extra_kwargs,
            )
        for param_name, param in module.named_parameters():
            if "weight" in param_name:
                self.assertIsInstance(param, tensor_cls)
        for mlp in module:
            fully_shard(mlp)
        fully_shard(module)
        for param_name, param in module.named_parameters():
            self.assertIsInstance(param, DTensor)
            if "weight" in param_name:
                self.assertIsInstance(param.to_local(), tensor_cls)

    @unittest.skipIf(not TEST_CUDA, "no cuda")
    def test_fp8_fp32_all_gather_dynamic_comm_size(self):
        """
        Tests that fp8 all-gather with dynamic scaling communicates the
        expected number of bytes.
        """
        orig_all_gather = dist.all_gather_into_tensor
        all_gather_sizes: List[int] = []
        lock = threading.Lock()

        def all_gather(*args: Any, **kwargs: Any):
            nonlocal all_gather_sizes
            if len(args) > 0:
                output = args[0]
            elif "output_tensor" in kwargs:
                output = kwargs["output_tensor"]
            else:
                raise AssertionError(
                    f"Cannot get all-gather output from\nargs: {args}\nkwargs: {kwargs}"
                )
            with lock:
                all_gather_sizes.append(output.numel() * output.itemsize)
            return orig_all_gather(*args, **kwargs)

        def get_expected_all_gather_size(module: nn.Module):
            size = 0
            for param_name, param in module.named_parameters():
                bytes_per_numel = 1 if "weight" in param_name else param.itemsize
                size += param.numel() * bytes_per_numel
            return size

        # - Check for a single FSDP parameter group
        module_fp32 = self.init_single_module()
        ref_module = copy.deepcopy(module_fp32)
        with set_enable_fsdp_fp8_all_gather(True):
            module = self.swap_linear_with_dynamic(module_fp32)
        fully_shard(module)
        local_inp = self.get_local_inp()
        expected_all_gather_size = get_expected_all_gather_size(ref_module)
        with patch_all_gather(all_gather):
            out = module(local_inp)
        # For MPTG, one rank runs all all-gathers, each of the same size
        if all_gather_sizes:
            self.assertEqual(len(all_gather_sizes), self.world_size)
            self.assertEqual(
                all_gather_sizes, [expected_all_gather_size] * self.world_size
            )
        all_gather_sizes.clear()
        # Force-reshard the module to check the backward all-gather
        module.reshard()
        with patch_all_gather(all_gather):
            out.sum().backward()
        if all_gather_sizes:
            self.assertEqual(len(all_gather_sizes), self.world_size)
            self.assertEqual(
                all_gather_sizes, [expected_all_gather_size] * self.world_size
            )
        all_gather_sizes.clear()

        # - Check for multiple FSDP parameter groups
        module = self.init_multi_module()
        ref_module = copy.deepcopy(module)
        with set_enable_fsdp_fp8_all_gather(True):
            module = self.swap_linear_with_dynamic(module)
        for submodule in module:
            fully_shard(submodule)
        fully_shard(module)
        expected_all_gather_sizes = (
            get_expected_all_gather_size(submodule) for submodule in module
        )
        with patch_all_gather(all_gather):
            out = module(local_inp)
        if all_gather_sizes:
            self.assertEqual(len(all_gather_sizes), self.world_size * len(module))
            self.assertEqual(
                all_gather_sizes,
                [s for s in expected_all_gather_sizes for _ in range(self.world_size)],
            )

    @unittest.skipIf(not TEST_CUDA, "no cuda")
    def test_fp32_fp8_single_module_parity(self):
        """
        Tests numeric parity for fp32 parameters with fp8 computation with a
        single module/FSDP communication group.
        """
        for enable_fsdp_fp8_all_gather in [False, True]:
            module_fp32 = self.init_single_module()
            ref_module = self.swap_linear_with_dynamic(copy.deepcopy(module_fp32))
            ref_module = ref_module.cuda()
            with set_enable_fsdp_fp8_all_gather(enable_fsdp_fp8_all_gather):
                module = self.swap_linear_with_dynamic(module_fp32)
            fully_shard(module)
            ref_optim = torch.optim.Adam(ref_module.parameters(), lr=1e-2)
            optim = torch.optim.Adam(module.parameters(), lr=1e-2, foreach=True)
            local_inp = self.get_local_inp()
            check_parity_no_mp(
                self,
                ref_module,
                ref_optim,
                module,
                optim,
                local_inp,
            )

    @unittest.skipIf(not TEST_CUDA, "no cuda")
    def test_fp32_fp8_multi_module_parity(self):
        """
        Tests numeric parity for fp32 parameters with fp8 computation with
        multiple modules/FSDP communication groups.
        """
        for enable_fsdp_fp8_all_gather in [False, True]:
            module = self.init_multi_module()
            ref_module = copy.deepcopy(module)
            ref_module = self.swap_linear_with_dynamic(ref_module).cuda()
            with set_enable_fsdp_fp8_all_gather(enable_fsdp_fp8_all_gather):
                module = self.swap_linear_with_dynamic(module)
            for submodule in module:
                fully_shard(submodule)
            fully_shard(module)
            ref_optim = torch.optim.Adam(ref_module.parameters(), lr=1e-2)
            optim = torch.optim.Adam(module.parameters(), lr=1e-2, foreach=True)
            local_inp = self.get_local_inp()
            check_parity_no_mp(
                self,
                ref_module,
                ref_optim,
                module,
                optim,
                local_inp,
            )

    @unittest.skipIf(not TEST_CUDA, "no cuda")
    def test_bf16_mp_fp8_dynamic_multi_parity(self):
        """
        Tests numeric parity for fp32 parameters with FSDP's bf16 mixed
        precision and fp8 computation with multiple modules/FSDP communication
        groups. Parameters are all-gathered in bf16 before being cast to fp8.
        """
        # NOTE: We cannot test easily with fp8 all-gather because then the scale
        # is computed using the fp32 sharded parameters, not the bf16 unsharded
        # parameters, changing the numerics.
        module = self.init_multi_module()
        ref_module_bf16 = copy.deepcopy(module).to(torch.bfloat16)
        ref_module_bf16 = swap_linear_with_float8_linear(
            ref_module_bf16,
            emulate=True,
        )
        ref_module_fp32 = copy.deepcopy(module).cuda()
        module = swap_linear_with_float8_linear(module, emulate=True)
        mp_policy = MixedPrecisionPolicy(param_dtype=torch.bfloat16)
        for mlp in module:
            fully_shard(mlp, mp_policy=mp_policy)
        fully_shard(module, mp_policy=mp_policy)
        check_parity_bf16_mp(
            self,
            ref_module_fp32,
            ref_module_bf16,
            torch.optim.Adam(ref_module_fp32.parameters(), lr=1e-2),
            module,
            torch.optim.Adam(module.parameters(), lr=1e-2, foreach=True),
            self.get_local_inp(torch.bfloat16),
        )


if __name__ == "__main__":
    run_tests()<|MERGE_RESOLUTION|>--- conflicted
+++ resolved
@@ -1,5 +1,4 @@
 import copy
-import itertools
 import threading
 import unittest
 from typing import Any, List
@@ -9,7 +8,7 @@
 import torch.distributed as dist
 import torch.nn as nn
 from float8_experimental.float8_dynamic_utils import WeightWithDynamicFloat8CastTensor
-from float8_experimental.float8_linear import Float8Linear, TensorScalingType
+from float8_experimental.float8_linear import TensorScalingType
 from float8_experimental.float8_linear_utils import swap_linear_with_float8_linear
 from test_fsdp2_common import (
     check_parity_bf16_mp,
@@ -121,20 +120,9 @@
         local_inp = torch.randint(
             0, ref_module.tok_embeddings.weight.size(0), (16, 16), device="cuda"
         )
-<<<<<<< HEAD
         check_parity_no_mp(
-            self,
-            ref_module,
-            ref_optim,
-            module,
-            optim,
-            local_inp,
-            Float8DynamicLinear,
-            pre_compute,
-        )
-=======
-        check_parity_no_mp(self, ref_module, ref_optim, module, optim, local_inp)
->>>>>>> 8e9623ac
+            self, ref_module, ref_optim, module, optim, local_inp, pre_compute
+        )
 
     @skip_if_lt_x_gpu(2)
     def test_transformer_memory(self):
