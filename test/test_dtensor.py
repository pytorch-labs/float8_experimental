# Copyright (c) Meta Platforms, Inc. and affiliates.
# All rights reserved.
#
# This source code is licensed under the BSD 3-Clause license found in the
# LICENSE file in the root directory of this source tree.
"""
Test numerics of manually defined float16 TP vs float8 TP of toy models
"""

import copy
import os

import torch
import torch.nn as nn
<<<<<<< HEAD
from torch.distributed.device_mesh import init_device_mesh, DeviceMesh
from torch.distributed._tensor import DTensor, Shard, Replicate
=======
>>>>>>> ffec93db


from float8_experimental.float8_tensor import Float8Tensor
<<<<<<< HEAD
from float8_experimental.float8_utils import tensor_to_scale
=======
from float8_experimental.float8_utils import compute_error, tensor_to_scale
from torch.distributed._tensor import distribute_tensor, DTensor, Replicate, Shard
from torch.distributed.device_mesh import DeviceMesh, init_device_mesh
>>>>>>> ffec93db


def setup_distributed():
    world_size = int(os.environ.get("WORLD_SIZE", -1))
    device_mesh = init_device_mesh("cuda", (world_size,))
    # seed must be the same in all processes
    torch.manual_seed(1)
    return device_mesh


def test_scaled_mm(mesh: DeviceMesh, size=16):
    device = mesh.device_type
    fp8_dtype = torch.float8_e4m3fn
    world_size = mesh.size()

    x_fp32 = torch.rand(size, size, device=device)
    y_fp32 = torch.eye(size, device=device).t()

    placement_combs = (
        (Shard(0), Replicate()),
        (Replicate(), Shard(1)),
        (Shard(1), Shard(0)),
    )
    expected_dt_out_shape = (
        (size * world_size, size),
        (size, size * world_size),
        (size, size),
    )
    for idx, (lhs_placement, rhs_placement) in enumerate(placement_combs):
        x_scale = tensor_to_scale(x_fp32, fp8_dtype).float()
        y_scale = tensor_to_scale(y_fp32, fp8_dtype).float()

        x_fp8 = Float8Tensor.to_float8(x_fp32, x_scale, fp8_dtype)
        y_fp8 = Float8Tensor.to_float8(y_fp32, y_scale, fp8_dtype)

        dist_x_fp8 = DTensor.from_local(x_fp8, mesh, [lhs_placement], run_check=False)
        dist_y_fp8 = DTensor.from_local(y_fp8, mesh, [rhs_placement], run_check=False)

        assert isinstance(dist_x_fp8.to_local(), Float8Tensor)
        assert isinstance(dist_y_fp8.to_local(), Float8Tensor)
        assert dist_x_fp8.to_local()._orig_dtype == torch.float32
        out_fp8 = torch.mm(dist_x_fp8, dist_y_fp8)
        assert out_fp8.shape == expected_dt_out_shape[idx], (idx, local_fp8_out.shape)

        local_fp8_out = out_fp8.to_local()
        # after mm the out dtype should be fp32
        assert local_fp8_out.dtype == torch.float32


def test_fp8_redistribute(mesh: DeviceMesh, size=16):
    device = mesh.device_type
    fp8_dtype = torch.float8_e4m3fn
    world_size = mesh.size()

    x_fp32 = torch.rand(size, size, device=device)

    x_scale = tensor_to_scale(x_fp32, fp8_dtype).float()

    x_fp8 = Float8Tensor.to_float8(x_fp32, x_scale, fp8_dtype)

    dist_x_fp8 = DTensor.from_local(x_fp8, mesh, [Shard(0)], run_check=False)
    out_dist = dist_x_fp8.redistribute(placements=[Replicate()])
    assert out_dist.shape == (size * world_size, size)
    assert out_dist.placements == (Replicate(),)
    out_local = out_dist.to_local()
    # after allgather the out shape should be replicate
    assert out_local.shape == (size * world_size, size)
    from torch.distributed._functional_collectives import AsyncCollectiveTensor
    if isinstance(out_local, AsyncCollectiveTensor):
        out_local = out_local.wait()

    assert isinstance(out_local, Float8Tensor)
    assert out_local._data.dtype == fp8_dtype


if __name__ == "__main__":
    # float8 only works on CUDA H100 so we only test cuda and we follow
    # other test files to not use TestCase but instead just add the test
    # cases in the main func.
    device_mesh = setup_distributed()
    test_scaled_mm(device_mesh)
    test_fp8_redistribute(device_mesh)<|MERGE_RESOLUTION|>--- conflicted
+++ resolved
@@ -12,21 +12,11 @@
 
 import torch
 import torch.nn as nn
-<<<<<<< HEAD
-from torch.distributed.device_mesh import init_device_mesh, DeviceMesh
-from torch.distributed._tensor import DTensor, Shard, Replicate
-=======
->>>>>>> ffec93db
-
 
 from float8_experimental.float8_tensor import Float8Tensor
-<<<<<<< HEAD
 from float8_experimental.float8_utils import tensor_to_scale
-=======
-from float8_experimental.float8_utils import compute_error, tensor_to_scale
-from torch.distributed._tensor import distribute_tensor, DTensor, Replicate, Shard
+from torch.distributed._tensor import DTensor, Replicate, Shard
 from torch.distributed.device_mesh import DeviceMesh, init_device_mesh
->>>>>>> ffec93db
 
 
 def setup_distributed():
@@ -95,6 +85,7 @@
     # after allgather the out shape should be replicate
     assert out_local.shape == (size * world_size, size)
     from torch.distributed._functional_collectives import AsyncCollectiveTensor
+
     if isinstance(out_local, AsyncCollectiveTensor):
         out_local = out_local.wait()
 
