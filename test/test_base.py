--- conflicted
+++ resolved
@@ -260,37 +260,6 @@
             # verify initialization flags got updated
             assert m_fp8.is_amax_initialized, "Amax was not properly initialized"
 
-<<<<<<< HEAD
-    @staticmethod
-    def is_valid_combination(params):
-        if not params["emulate"]:
-            if not torch.cuda.is_available():
-                return False
-            if torch.cuda.get_device_capability() < (9, 0):
-                return False
-
-        if params["linear_type"] == LinearType.DYNAMIC:
-            return all(
-                params[key] == TensorScalingType.DYNAMIC
-                for key in ["scaling_type_x", "scaling_type_w", "scaling_type_dL_dY"]
-            )
-
-        return True
-
-    @filtered_parametrize(
-        [
-            ("x_shape", [(16, 16), (2, 16, 16), (3, 2, 16, 16)]),
-            ("linear_type", [LinearType.DELAYED, LinearType.DYNAMIC]),
-            ("emulate", [True, False] if is_H100 else [True]),
-            ("scaling_type_x", [TensorScalingType.DELAYED, TensorScalingType.DYNAMIC]),
-            ("scaling_type_w", [TensorScalingType.DELAYED, TensorScalingType.DYNAMIC]),
-            (
-                "scaling_type_dL_dY",
-                [TensorScalingType.DELAYED, TensorScalingType.DYNAMIC],
-            ),
-        ],
-        filter_func=is_valid_combination,
-=======
     @pytest.mark.parametrize("emulate", [True, False] if is_H100 else [True])
     @pytest.mark.parametrize("x_shape", [(16, 16), (2, 16, 16), (3, 2, 16, 16)])
     @pytest.mark.parametrize(
@@ -301,7 +270,6 @@
     )
     @pytest.mark.parametrize(
         "scaling_type_dL_dY", [TensorScalingType.DELAYED, TensorScalingType.DYNAMIC]
->>>>>>> b73c2a2d
     )
     @pytest.mark.parametrize("linear_dtype", [torch.bfloat16, torch.float32])
     @pytest.mark.parametrize("linear_bias", [False, True])
@@ -313,7 +281,6 @@
         scaling_type_x: TensorScalingType,
         scaling_type_w: TensorScalingType,
         scaling_type_dL_dY: TensorScalingType,
-<<<<<<< HEAD
     ):
         x = torch.randn(*x_shape, device="cuda")
         m_ref = nn.Linear(16, 32, bias=False, device="cuda")
@@ -326,11 +293,10 @@
             scaling_type_w,
             scaling_type_dL_dY,
         )
-
+    
     @filtered_parametrize(
         [
             ("x_shape", [(16, 16), (2, 16, 16), (3, 2, 16, 16)]),
-            ("linear_type", [LinearType.DELAYED, LinearType.DYNAMIC]),
             ("emulate", [True, False] if is_H100 else [True]),
             ("scaling_type_x", [TensorScalingType.DELAYED, TensorScalingType.DYNAMIC]),
             ("scaling_type_w", [TensorScalingType.DELAYED, TensorScalingType.DYNAMIC]),
@@ -340,48 +306,6 @@
             ),
             ("linear_dtype", [torch.float16, torch.bfloat16, torch.float32]),
         ],
-        filter_func=is_valid_combination,
-    )
-    @unittest.skipIf(not torch.cuda.is_available(), "CUDA not available")
-    def test_linear_bias(
-        self,
-        x_shape,
-        linear_type: LinearType,
-        scaling_type_x: TensorScalingType,
-        scaling_type_w: TensorScalingType,
-        scaling_type_dL_dY: TensorScalingType,
-        emulate: bool,
-=======
->>>>>>> b73c2a2d
-        linear_dtype: torch.dtype,
-        linear_bias: bool,
-    ):
-<<<<<<< HEAD
-=======
-        if not emulate:
-            if not torch.cuda.is_available():
-                warnings.warn("CUDA not available")
-                pytest.skip()
-            elif torch.cuda.get_device_capability() < (9, 0):
-                warnings.warn(
-                    f"CUDA capability {torch.cuda.get_device_capability()} < (9.0)"
-                )
-                pytest.skip()
->>>>>>> b73c2a2d
-        x = torch.randn(*x_shape, device="cuda", dtype=linear_dtype)
-        m_ref = nn.Linear(16, 32, bias=linear_bias, device="cuda", dtype=linear_dtype)
-        self._test_linear_impl(
-            x,
-            m_ref,
-            emulate,
-            scaling_type_x,
-            scaling_type_w,
-            scaling_type_dL_dY,
-        )
-
-    @pytest.mark.parametrize("emulate", [True, False] if is_H100 else [True])
-    @pytest.mark.parametrize(
-        "linear_dtype", [torch.float16, torch.bfloat16, torch.float32]
     )
     @unittest.skipIf(not torch.cuda.is_available(), "CUDA not available")
     def test_autocast_outputs(
@@ -389,15 +313,6 @@
         emulate: bool,
         linear_dtype: torch.dtype,
     ):
-        if not emulate:
-            if not torch.cuda.is_available():
-                warnings.warn("CUDA not available")
-                pytest.skip()
-            elif torch.cuda.get_device_capability() < (9, 0):
-                warnings.warn(
-                    f"CUDA capability {torch.cuda.get_device_capability()} < (9.0)"
-                )
-                pytest.skip()
 
         m_ref = nn.Linear(32, 16, device="cuda", dtype=linear_dtype)
         kwargs = {
